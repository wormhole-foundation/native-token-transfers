--- conflicted
+++ resolved
@@ -154,20 +154,7 @@
     // This will include any transceiver fees
     const deliveryPrice = await ntt.quoteDeliveryPrice(
       destination.chain,
-<<<<<<< HEAD
-      options,
-    );
-
-    if (wrapNative) {
-      yield ntt.wrapNative(sender, amount);
-    }
-
-    const tokenContract = EvmPlatform.getTokenImplementation(
-      this.provider as any,
-      ntt.tokenAddress
-=======
       options
->>>>>>> b69df1e2
     );
 
     // Use transferETH if wrapNative is requested and the contract supports it
