export type NttTransceiver = {
  version: "2.0.0";
  name: "ntt_transceiver";
  instructions: [
    {
<<<<<<< HEAD
      "name": "transceiverType",
      "accounts": [],
      "args": [],
      "returns": "string"
    },
    {
      "name": "setWormholePeer",
      "accounts": [
=======
      name: "setWormholePeer";
      accounts: [
>>>>>>> 6f5d6dcc
        {
          name: "config";
          isMut: false;
          isSigner: false;
        },
        {
          name: "owner";
          isMut: false;
          isSigner: true;
        },
        {
          name: "payer";
          isMut: true;
          isSigner: true;
        },
        {
          name: "peer";
          isMut: true;
          isSigner: false;
        },
        {
          name: "systemProgram";
          isMut: false;
          isSigner: false;
        }
      ];
      args: [
        {
          name: "args";
          type: {
            defined: "SetTransceiverPeerArgs";
          };
        }
      ];
    },
    {
      name: "receiveWormholeMessage";
      accounts: [
        {
          name: "payer";
          isMut: true;
          isSigner: true;
        },
        {
          name: "config";
          accounts: [
            {
              name: "config";
              isMut: false;
              isSigner: false;
            }
          ];
        },
        {
          name: "peer";
          isMut: false;
          isSigner: false;
        },
        {
          name: "vaa";
          isMut: false;
          isSigner: false;
        },
        {
          name: "transceiverMessage";
          isMut: true;
          isSigner: false;
        },
        {
          name: "systemProgram";
          isMut: false;
          isSigner: false;
        }
      ];
      args: [];
    },
    {
      name: "releaseWormholeOutbound";
      accounts: [
        {
          name: "payer";
          isMut: true;
          isSigner: true;
        },
        {
          name: "config";
          accounts: [
            {
              name: "config";
              isMut: false;
              isSigner: false;
            }
          ];
        },
        {
          name: "outboxItem";
          isMut: true;
          isSigner: false;
        },
        {
          name: "transceiver";
          isMut: false;
          isSigner: false;
        },
        {
          name: "wormholeMessage";
          isMut: true;
          isSigner: false;
        },
        {
          name: "emitter";
          isMut: false;
          isSigner: false;
        },
        {
          name: "wormhole";
          accounts: [
            {
              name: "bridge";
              isMut: true;
              isSigner: false;
            },
            {
              name: "feeCollector";
              isMut: true;
              isSigner: false;
            },
            {
              name: "sequence";
              isMut: true;
              isSigner: false;
            },
            {
              name: "program";
              isMut: false;
              isSigner: false;
            },
            {
              name: "systemProgram";
              isMut: false;
              isSigner: false;
            },
            {
              name: "clock";
              isMut: false;
              isSigner: false;
            },
            {
              name: "rent";
              isMut: false;
              isSigner: false;
            }
<<<<<<< HEAD
          ]
        },
        {
          "name": "manager",
          "isMut": false,
          "isSigner": false
        },
        {
          "name": "outboxItemSigner",
          "isMut": false,
          "isSigner": false
=======
          ];
>>>>>>> 6f5d6dcc
        }
      ];
      args: [
        {
          name: "args";
          type: {
            defined: "ReleaseOutboundArgs";
          };
        }
      ];
    },
    {
      name: "broadcastWormholeId";
      accounts: [
        {
          name: "payer";
          isMut: true;
          isSigner: true;
        },
        {
          name: "config";
          isMut: false;
          isSigner: false;
        },
        {
          name: "mint";
          isMut: false;
          isSigner: false;
        },
        {
          name: "wormholeMessage";
          isMut: true;
          isSigner: true;
        },
        {
          name: "emitter";
          isMut: false;
          isSigner: false;
        },
        {
          name: "wormhole";
          accounts: [
            {
              name: "bridge";
              isMut: true;
              isSigner: false;
            },
            {
              name: "feeCollector";
              isMut: true;
              isSigner: false;
            },
            {
              name: "sequence";
              isMut: true;
              isSigner: false;
            },
            {
              name: "program";
              isMut: false;
              isSigner: false;
            },
            {
              name: "systemProgram";
              isMut: false;
              isSigner: false;
            },
            {
              name: "clock";
              isMut: false;
              isSigner: false;
            },
            {
              name: "rent";
              isMut: false;
              isSigner: false;
            }
          ];
        }
      ];
      args: [];
    },
    {
      name: "broadcastWormholePeer";
      accounts: [
        {
          name: "payer";
          isMut: true;
          isSigner: true;
        },
        {
          name: "config";
          isMut: false;
          isSigner: false;
        },
        {
          name: "peer";
          isMut: false;
          isSigner: false;
        },
        {
          name: "wormholeMessage";
          isMut: true;
          isSigner: true;
        },
        {
          name: "emitter";
          isMut: false;
          isSigner: false;
        },
        {
          name: "wormhole";
          accounts: [
            {
              name: "bridge";
              isMut: true;
              isSigner: false;
            },
            {
              name: "feeCollector";
              isMut: true;
              isSigner: false;
            },
            {
              name: "sequence";
              isMut: true;
              isSigner: false;
            },
            {
              name: "program";
              isMut: false;
              isSigner: false;
            },
            {
              name: "systemProgram";
              isMut: false;
              isSigner: false;
            },
            {
              name: "clock";
              isMut: false;
              isSigner: false;
            },
            {
              name: "rent";
              isMut: false;
              isSigner: false;
            }
          ];
        }
      ];
      args: [
        {
          name: "args";
          type: {
            defined: "BroadcastPeerArgs";
          };
        }
      ];
    }
  ];
  accounts: [
    {
      name: "config";
      type: {
        kind: "struct";
        fields: [
          {
            name: "bump";
            type: "u8";
          },
          {
            name: "owner";
            docs: ["Owner of the program."];
            type: "publicKey";
          },
          {
            name: "pendingOwner";
            docs: ["Pending next owner (before claiming ownership)."];
            type: {
              option: "publicKey";
            };
          },
          {
            name: "mint";
            docs: ["Mint address of the token managed by this program."];
            type: "publicKey";
          },
          {
            name: "tokenProgram";
            docs: [
              "Address of the token program (token or token22). This could always be queried",
              "from the [`mint`] account's owner, but storing it here avoids an indirection",
              "on the client side."
            ];
            type: "publicKey";
          },
          {
            name: "mode";
            docs: [
              "The mode that this program is running in. This is used to determine",
              "whether the program is burning tokens or locking tokens."
            ];
            type: {
              defined: "Mode";
            };
          },
          {
            name: "chainId";
            docs: [
              "The chain id of the chain that this program is running on. We don't",
              "hardcode this so that the program is deployable on any potential SVM",
              "forks."
            ];
            type: {
              defined: "ChainId";
            };
          },
          {
            name: "nextTransceiverId";
            docs: [
              "The next transceiver id to use when registering an transceiver."
            ];
            type: "u8";
          },
          {
            name: "threshold";
            docs: [
              "The number of transceivers that must attest to a transfer before it is",
              "accepted."
            ];
            type: "u8";
          },
          {
            name: "enabledTransceivers";
            docs: [
              "Bitmap of enabled transceivers.",
              "The maximum number of transceivers is equal to [`Bitmap::BITS`]."
            ];
            type: {
              defined: "Bitmap";
            };
          },
          {
            name: "paused";
            docs: [
              "Pause the program. This is useful for upgrades and other maintenance."
            ];
            type: "bool";
          },
          {
            name: "custody";
            docs: ["The custody account that holds tokens in locking mode."];
            type: "publicKey";
          }
        ];
      };
    },
    {
      name: "outboxItem";
      type: {
        kind: "struct";
        fields: [
          {
            name: "amount";
            type: {
              defined: "TrimmedAmount";
            };
          },
          {
            name: "sender";
            type: "publicKey";
          },
          {
            name: "recipientChain";
            type: {
              defined: "ChainId";
            };
          },
          {
            name: "recipientNttManager";
            type: {
              array: ["u8", 32];
            };
          },
          {
            name: "recipientAddress";
            type: {
              array: ["u8", 32];
            };
          },
          {
            name: "releaseTimestamp";
            type: "i64";
          },
          {
            name: "released";
            type: {
              defined: "Bitmap";
            };
          }
        ];
      };
    },
    {
      name: "registeredTransceiver";
      type: {
        kind: "struct";
        fields: [
          {
            name: "bump";
            type: "u8";
          },
          {
            name: "id";
            type: "u8";
          },
          {
            name: "transceiverAddress";
            type: "publicKey";
          }
        ];
      };
    },
    {
      name: "transceiverPeer";
      docs: [
        "A peer on another chain. Stored in a PDA seeded by the chain id."
      ];
      type: {
        kind: "struct";
        fields: [
          {
            name: "bump";
            type: "u8";
          },
          {
            name: "address";
            type: {
              array: ["u8", 32];
            };
          }
        ];
      };
    },
    {
      name: "bridgeData";
      type: {
        kind: "struct";
        fields: [
          {
            name: "guardianSetIndex";
            docs: [
              "The current guardian set index, used to decide which signature sets to accept."
            ];
            type: "u32";
          },
          {
            name: "lastLamports";
            docs: ["Lamports in the collection account"];
            type: "u64";
          },
          {
            name: "config";
            docs: [
              "Bridge configuration, which is set once upon initialization."
            ];
            type: {
              defined: "BridgeConfig";
            };
          }
        ];
      };
    }
  ];
  types: [
    {
      name: "Bitmap";
      type: {
        kind: "struct";
        fields: [
          {
            name: "map";
            type: "u128";
          }
        ];
      };
    },
    {
      name: "ChainId";
      type: {
        kind: "struct";
        fields: [
          {
            name: "id";
            type: "u16";
          }
        ];
      };
    },
    {
      name: "Mode";
      type: {
        kind: "enum";
        variants: [
          {
            name: "Locking";
          },
          {
            name: "Burning";
          }
        ];
      };
    },
    {
      name: "TrimmedAmount";
      type: {
        kind: "struct";
        fields: [
          {
            name: "amount";
            type: "u64";
          },
          {
            name: "decimals";
            type: "u8";
          }
        ];
      };
    },
    {
      name: "SetTransceiverPeerArgs";
      type: {
        kind: "struct";
        fields: [
          {
            name: "chainId";
            type: {
              defined: "ChainId";
            };
          },
          {
            name: "address";
            type: {
              array: ["u8", 32];
            };
          }
        ];
      };
    },
    {
      name: "BroadcastPeerArgs";
      type: {
        kind: "struct";
        fields: [
          {
            name: "chainId";
            type: "u16";
          }
        ];
      };
    },
    {
      name: "ReleaseOutboundArgs";
      type: {
        kind: "struct";
        fields: [
          {
            name: "revertOnDelay";
            type: "bool";
          }
        ];
      };
    },
    {
      name: "BridgeConfig";
      type: {
        kind: "struct";
        fields: [
          {
            name: "guardianSetExpirationTime";
            docs: [
              "Period for how long a guardian set is valid after it has been replaced by a new one.  This",
              "guarantees that VAAs issued by that set can still be submitted for a certain period.  In",
              "this period we still trust the old guardian set."
            ];
            type: "u32";
          },
          {
            name: "fee";
            docs: [
              "Amount of lamports that needs to be paid to the protocol to post a message"
            ];
            type: "u64";
          }
        ];
      };
    }
  ];
};
export const IDL: NttTransceiver = {
  version: "2.0.0",
  name: "ntt_transceiver",
  instructions: [
    {
<<<<<<< HEAD
      "name": "transceiverType",
      "accounts": [],
      "args": [],
      "returns": "string"
    },
    {
      "name": "setWormholePeer",
      "accounts": [
=======
      name: "setWormholePeer",
      accounts: [
>>>>>>> 6f5d6dcc
        {
          name: "config",
          isMut: false,
          isSigner: false,
        },
        {
          name: "owner",
          isMut: false,
          isSigner: true,
        },
        {
          name: "payer",
          isMut: true,
          isSigner: true,
        },
        {
          name: "peer",
          isMut: true,
          isSigner: false,
        },
        {
          name: "systemProgram",
          isMut: false,
          isSigner: false,
        },
      ],
      args: [
        {
          name: "args",
          type: {
            defined: "SetTransceiverPeerArgs",
          },
        },
      ],
    },
    {
      name: "receiveWormholeMessage",
      accounts: [
        {
          name: "payer",
          isMut: true,
          isSigner: true,
        },
        {
          name: "config",
          accounts: [
            {
              name: "config",
              isMut: false,
              isSigner: false,
            },
          ],
        },
        {
          name: "peer",
          isMut: false,
          isSigner: false,
        },
        {
          name: "vaa",
          isMut: false,
          isSigner: false,
        },
        {
          name: "transceiverMessage",
          isMut: true,
          isSigner: false,
        },
        {
          name: "systemProgram",
          isMut: false,
          isSigner: false,
        },
      ],
      args: [],
    },
    {
      name: "releaseWormholeOutbound",
      accounts: [
        {
          name: "payer",
          isMut: true,
          isSigner: true,
        },
        {
          name: "config",
          accounts: [
            {
              name: "config",
              isMut: false,
              isSigner: false,
            },
          ],
        },
        {
          name: "outboxItem",
          isMut: true,
          isSigner: false,
        },
        {
          name: "transceiver",
          isMut: false,
          isSigner: false,
        },
        {
          name: "wormholeMessage",
          isMut: true,
          isSigner: false,
        },
        {
          name: "emitter",
          isMut: false,
          isSigner: false,
        },
        {
          name: "wormhole",
          accounts: [
            {
              name: "bridge",
              isMut: true,
              isSigner: false,
            },
            {
              name: "feeCollector",
              isMut: true,
              isSigner: false,
            },
            {
              name: "sequence",
              isMut: true,
              isSigner: false,
            },
            {
              name: "program",
              isMut: false,
              isSigner: false,
            },
            {
              name: "systemProgram",
              isMut: false,
              isSigner: false,
            },
            {
              name: "clock",
              isMut: false,
              isSigner: false,
            },
            {
<<<<<<< HEAD
              "name": "rent",
              "isMut": false,
              "isSigner": false
            }
          ]
        },
        {
          "name": "manager",
          "isMut": false,
          "isSigner": false
        },
        {
          "name": "outboxItemSigner",
          "isMut": false,
          "isSigner": false
        }
=======
              name: "rent",
              isMut: false,
              isSigner: false,
            },
          ],
        },
>>>>>>> 6f5d6dcc
      ],
      args: [
        {
          name: "args",
          type: {
            defined: "ReleaseOutboundArgs",
          },
        },
      ],
    },
    {
      name: "broadcastWormholeId",
      accounts: [
        {
          name: "payer",
          isMut: true,
          isSigner: true,
        },
        {
          name: "config",
          isMut: false,
          isSigner: false,
        },
        {
          name: "mint",
          isMut: false,
          isSigner: false,
        },
        {
          name: "wormholeMessage",
          isMut: true,
          isSigner: true,
        },
        {
          name: "emitter",
          isMut: false,
          isSigner: false,
        },
        {
          name: "wormhole",
          accounts: [
            {
              name: "bridge",
              isMut: true,
              isSigner: false,
            },
            {
              name: "feeCollector",
              isMut: true,
              isSigner: false,
            },
            {
              name: "sequence",
              isMut: true,
              isSigner: false,
            },
            {
              name: "program",
              isMut: false,
              isSigner: false,
            },
            {
              name: "systemProgram",
              isMut: false,
              isSigner: false,
            },
            {
              name: "clock",
              isMut: false,
              isSigner: false,
            },
            {
              name: "rent",
              isMut: false,
              isSigner: false,
            },
          ],
        },
      ],
      args: [],
    },
    {
      name: "broadcastWormholePeer",
      accounts: [
        {
          name: "payer",
          isMut: true,
          isSigner: true,
        },
        {
          name: "config",
          isMut: false,
          isSigner: false,
        },
        {
          name: "peer",
          isMut: false,
          isSigner: false,
        },
        {
          name: "wormholeMessage",
          isMut: true,
          isSigner: true,
        },
        {
          name: "emitter",
          isMut: false,
          isSigner: false,
        },
        {
          name: "wormhole",
          accounts: [
            {
              name: "bridge",
              isMut: true,
              isSigner: false,
            },
            {
              name: "feeCollector",
              isMut: true,
              isSigner: false,
            },
            {
              name: "sequence",
              isMut: true,
              isSigner: false,
            },
            {
              name: "program",
              isMut: false,
              isSigner: false,
            },
            {
              name: "systemProgram",
              isMut: false,
              isSigner: false,
            },
            {
              name: "clock",
              isMut: false,
              isSigner: false,
            },
            {
              name: "rent",
              isMut: false,
              isSigner: false,
            },
          ],
        },
      ],
      args: [
        {
          name: "args",
          type: {
            defined: "BroadcastPeerArgs",
          },
        },
      ],
    },
  ],
  accounts: [
    {
      name: "config",
      type: {
        kind: "struct",
        fields: [
          {
            name: "bump",
            type: "u8",
          },
          {
            name: "owner",
            docs: ["Owner of the program."],
            type: "publicKey",
          },
          {
            name: "pendingOwner",
            docs: ["Pending next owner (before claiming ownership)."],
            type: {
              option: "publicKey",
            },
          },
          {
            name: "mint",
            docs: ["Mint address of the token managed by this program."],
            type: "publicKey",
          },
          {
            name: "tokenProgram",
            docs: [
              "Address of the token program (token or token22). This could always be queried",
              "from the [`mint`] account's owner, but storing it here avoids an indirection",
              "on the client side.",
            ],
            type: "publicKey",
          },
          {
            name: "mode",
            docs: [
              "The mode that this program is running in. This is used to determine",
              "whether the program is burning tokens or locking tokens.",
            ],
            type: {
              defined: "Mode",
            },
          },
          {
            name: "chainId",
            docs: [
              "The chain id of the chain that this program is running on. We don't",
              "hardcode this so that the program is deployable on any potential SVM",
              "forks.",
            ],
            type: {
              defined: "ChainId",
            },
          },
          {
            name: "nextTransceiverId",
            docs: [
              "The next transceiver id to use when registering an transceiver.",
            ],
            type: "u8",
          },
          {
            name: "threshold",
            docs: [
              "The number of transceivers that must attest to a transfer before it is",
              "accepted.",
            ],
            type: "u8",
          },
          {
            name: "enabledTransceivers",
            docs: [
              "Bitmap of enabled transceivers.",
              "The maximum number of transceivers is equal to [`Bitmap::BITS`].",
            ],
            type: {
              defined: "Bitmap",
            },
          },
          {
            name: "paused",
            docs: [
              "Pause the program. This is useful for upgrades and other maintenance.",
            ],
            type: "bool",
          },
          {
            name: "custody",
            docs: ["The custody account that holds tokens in locking mode."],
            type: "publicKey",
          },
        ],
      },
    },
    {
      name: "outboxItem",
      type: {
        kind: "struct",
        fields: [
          {
            name: "amount",
            type: {
              defined: "TrimmedAmount",
            },
          },
          {
            name: "sender",
            type: "publicKey",
          },
          {
            name: "recipientChain",
            type: {
              defined: "ChainId",
            },
          },
          {
            name: "recipientNttManager",
            type: {
              array: ["u8", 32],
            },
          },
          {
            name: "recipientAddress",
            type: {
              array: ["u8", 32],
            },
          },
          {
            name: "releaseTimestamp",
            type: "i64",
          },
          {
            name: "released",
            type: {
              defined: "Bitmap",
            },
          },
        ],
      },
    },
    {
      name: "registeredTransceiver",
      type: {
        kind: "struct",
        fields: [
          {
            name: "bump",
            type: "u8",
          },
          {
            name: "id",
            type: "u8",
          },
          {
            name: "transceiverAddress",
            type: "publicKey",
          },
        ],
      },
    },
    {
      name: "transceiverPeer",
      docs: [
        "A peer on another chain. Stored in a PDA seeded by the chain id.",
      ],
      type: {
        kind: "struct",
        fields: [
          {
            name: "bump",
            type: "u8",
          },
          {
            name: "address",
            type: {
              array: ["u8", 32],
            },
          },
        ],
      },
    },
    {
      name: "bridgeData",
      type: {
        kind: "struct",
        fields: [
          {
            name: "guardianSetIndex",
            docs: [
              "The current guardian set index, used to decide which signature sets to accept.",
            ],
            type: "u32",
          },
          {
            name: "lastLamports",
            docs: ["Lamports in the collection account"],
            type: "u64",
          },
          {
            name: "config",
            docs: [
              "Bridge configuration, which is set once upon initialization.",
            ],
            type: {
              defined: "BridgeConfig",
            },
          },
        ],
      },
    },
  ],
  types: [
    {
      name: "Bitmap",
      type: {
        kind: "struct",
        fields: [
          {
            name: "map",
            type: "u128",
          },
        ],
      },
    },
    {
      name: "ChainId",
      type: {
        kind: "struct",
        fields: [
          {
            name: "id",
            type: "u16",
          },
        ],
      },
    },
    {
      name: "Mode",
      type: {
        kind: "enum",
        variants: [
          {
            name: "Locking",
          },
          {
            name: "Burning",
          },
        ],
      },
    },
    {
      name: "TrimmedAmount",
      type: {
        kind: "struct",
        fields: [
          {
            name: "amount",
            type: "u64",
          },
          {
            name: "decimals",
            type: "u8",
          },
        ],
      },
    },
    {
      name: "SetTransceiverPeerArgs",
      type: {
        kind: "struct",
        fields: [
          {
            name: "chainId",
            type: {
              defined: "ChainId",
            },
          },
          {
            name: "address",
            type: {
              array: ["u8", 32],
            },
          },
        ],
      },
    },
    {
      name: "BroadcastPeerArgs",
      type: {
        kind: "struct",
        fields: [
          {
            name: "chainId",
            type: "u16",
          },
        ],
      },
    },
    {
      name: "ReleaseOutboundArgs",
      type: {
        kind: "struct",
        fields: [
          {
            name: "revertOnDelay",
            type: "bool",
          },
        ],
      },
    },
    {
      name: "BridgeConfig",
      type: {
        kind: "struct",
        fields: [
          {
            name: "guardianSetExpirationTime",
            docs: [
              "Period for how long a guardian set is valid after it has been replaced by a new one.  This",
              "guarantees that VAAs issued by that set can still be submitted for a certain period.  In",
              "this period we still trust the old guardian set.",
            ],
            type: "u32",
          },
          {
            name: "fee",
            docs: [
              "Amount of lamports that needs to be paid to the protocol to post a message",
            ],
            type: "u64",
          },
        ],
      },
    },
  ],
};<|MERGE_RESOLUTION|>--- conflicted
+++ resolved
@@ -3,7 +3,6 @@
   name: "ntt_transceiver";
   instructions: [
     {
-<<<<<<< HEAD
       "name": "transceiverType",
       "accounts": [],
       "args": [],
@@ -12,10 +11,6 @@
     {
       "name": "setWormholePeer",
       "accounts": [
-=======
-      name: "setWormholePeer";
-      accounts: [
->>>>>>> 6f5d6dcc
         {
           name: "config";
           isMut: false;
@@ -168,7 +163,6 @@
               isMut: false;
               isSigner: false;
             }
-<<<<<<< HEAD
           ]
         },
         {
@@ -180,9 +174,6 @@
           "name": "outboxItemSigner",
           "isMut": false,
           "isSigner": false
-=======
-          ];
->>>>>>> 6f5d6dcc
         }
       ];
       args: [
@@ -688,7 +679,6 @@
   name: "ntt_transceiver",
   instructions: [
     {
-<<<<<<< HEAD
       "name": "transceiverType",
       "accounts": [],
       "args": [],
@@ -697,10 +687,6 @@
     {
       "name": "setWormholePeer",
       "accounts": [
-=======
-      name: "setWormholePeer",
-      accounts: [
->>>>>>> 6f5d6dcc
         {
           name: "config",
           isMut: false,
@@ -849,7 +835,6 @@
               isSigner: false,
             },
             {
-<<<<<<< HEAD
               "name": "rent",
               "isMut": false,
               "isSigner": false
@@ -866,14 +851,6 @@
           "isMut": false,
           "isSigner": false
         }
-=======
-              name: "rent",
-              isMut: false,
-              isSigner: false,
-            },
-          ],
-        },
->>>>>>> 6f5d6dcc
       ],
       args: [
         {
