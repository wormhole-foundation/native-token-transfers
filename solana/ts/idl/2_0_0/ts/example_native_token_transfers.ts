export type ExampleNativeTokenTransfers = {
  version: "2.0.0";
  name: "example_native_token_transfers";
  instructions: [
    {
      name: "initialize";
      accounts: [
        {
          name: "payer";
          isMut: true;
          isSigner: true;
        },
        {
          name: "deployer";
          isMut: false;
          isSigner: true;
        },
        {
          name: "programData";
          isMut: false;
          isSigner: false;
        },
        {
          name: "config";
          isMut: true;
          isSigner: false;
        },
        {
          name: "mint";
          isMut: false;
          isSigner: false;
        },
        {
          name: "rateLimit";
          isMut: true;
          isSigner: false;
        },
        {
          name: "tokenAuthority";
          isMut: false;
          isSigner: false;
          docs: [
            "In any case, this function is used to set the Config and initialize the program so we",
            "assume the caller of this function will have total control over the program.",
            "",
            'TODO: Using `UncheckedAccount` here leads to "Access violation in stack frame ...".',
            "Could refactor code to use `Box<_>` to reduce stack size."
          ];
        },
        {
          name: "custody";
          isMut: true;
          isSigner: false;
          docs: [
            "The custody account that holds tokens in locking mode and temporarily",
            "holds tokens in burning mode.",
            "function if  the token account has already been created."
          ];
        },
        {
          name: "tokenProgram";
          isMut: false;
          isSigner: false;
          docs: ["associated token account for the given mint."];
        },
        {
          name: "associatedTokenProgram";
          isMut: false;
          isSigner: false;
        },
        {
          name: "bpfLoaderUpgradeableProgram";
          isMut: false;
          isSigner: false;
        },
        {
          name: "systemProgram";
          isMut: false;
          isSigner: false;
        }
      ];
      args: [
        {
          name: "args";
          type: {
            defined: "InitializeArgs";
          };
        }
      ];
    },
    {
      name: "initializeLut";
      accounts: [
        {
          name: "payer";
          isMut: true;
          isSigner: true;
        },
        {
          name: "authority";
          isMut: false;
          isSigner: false;
        },
        {
          name: "lutAddress";
          isMut: true;
          isSigner: false;
        },
        {
          name: "lut";
          isMut: true;
          isSigner: false;
        },
        {
          name: "lutProgram";
          isMut: false;
          isSigner: false;
        },
        {
          name: "systemProgram";
          isMut: false;
          isSigner: false;
        },
        {
          name: "entries";
          accounts: [
            {
              name: "config";
              isMut: false;
              isSigner: false;
            },
            {
              name: "custody";
              isMut: false;
              isSigner: false;
            },
            {
              name: "tokenProgram";
              isMut: false;
              isSigner: false;
            },
            {
              name: "mint";
              isMut: false;
              isSigner: false;
            },
            {
              name: "tokenAuthority";
              isMut: false;
              isSigner: false;
            },
            {
              name: "outboxRateLimit";
              isMut: false;
              isSigner: false;
            },
            {
              name: "wormhole";
              accounts: [
                {
                  name: "bridge";
                  isMut: true;
                  isSigner: false;
                },
                {
                  name: "feeCollector";
                  isMut: true;
                  isSigner: false;
                },
                {
                  name: "sequence";
                  isMut: true;
                  isSigner: false;
                },
                {
                  name: "program";
                  isMut: false;
                  isSigner: false;
                },
                {
                  name: "systemProgram";
                  isMut: false;
                  isSigner: false;
                },
                {
                  name: "clock";
                  isMut: false;
                  isSigner: false;
                },
                {
                  name: "rent";
                  isMut: false;
                  isSigner: false;
                }
              ];
            }
          ];
        }
      ];
      args: [
        {
          name: "recentSlot";
          type: "u64";
        }
      ];
    },
    {
      name: "version";
      accounts: [];
      args: [];
      returns: "string";
    },
    {
      name: "transferBurn";
      accounts: [
        {
          name: "common";
          accounts: [
            {
              name: "payer";
              isMut: true;
              isSigner: true;
            },
            {
              name: "config";
              accounts: [
                {
                  name: "config";
                  isMut: false;
                  isSigner: false;
                }
              ];
            },
            {
              name: "mint";
              isMut: true;
              isSigner: false;
            },
            {
              name: "from";
              isMut: true;
              isSigner: false;
              docs: ["account can spend these tokens."];
            },
            {
              name: "tokenProgram";
              isMut: false;
              isSigner: false;
            },
            {
              name: "outboxItem";
              isMut: true;
              isSigner: true;
            },
            {
              name: "outboxRateLimit";
              isMut: true;
              isSigner: false;
            },
            {
              name: "custody";
              isMut: true;
              isSigner: false;
              docs: [
                "Tokens are always transferred to the custody account first regardless of",
                "the mode.",
                "For an explanation, see the note in [`transfer_burn`]."
              ];
            },
            {
              name: "systemProgram";
              isMut: false;
              isSigner: false;
            }
          ];
        },
        {
          name: "inboxRateLimit";
          isMut: true;
          isSigner: false;
        },
        {
          name: "peer";
          isMut: false;
          isSigner: false;
        },
        {
          name: "sessionAuthority";
          isMut: false;
          isSigner: false;
          docs: [
            "See [`crate::SESSION_AUTHORITY_SEED`] for an explanation of the flow."
          ];
        },
        {
          name: "tokenAuthority";
          isMut: false;
          isSigner: false;
        }
      ];
      args: [
        {
          name: "args";
          type: {
            defined: "TransferArgs";
          };
        }
      ];
    },
    {
      name: "transferLock";
      accounts: [
        {
          name: "common";
          accounts: [
            {
              name: "payer";
              isMut: true;
              isSigner: true;
            },
            {
              name: "config";
              accounts: [
                {
                  name: "config";
                  isMut: false;
                  isSigner: false;
                }
              ];
            },
            {
              name: "mint";
              isMut: true;
              isSigner: false;
            },
            {
              name: "from";
              isMut: true;
              isSigner: false;
              docs: ["account can spend these tokens."];
            },
            {
              name: "tokenProgram";
              isMut: false;
              isSigner: false;
            },
            {
              name: "outboxItem";
              isMut: true;
              isSigner: true;
            },
            {
              name: "outboxRateLimit";
              isMut: true;
              isSigner: false;
            },
            {
              name: "custody";
              isMut: true;
              isSigner: false;
              docs: [
                "Tokens are always transferred to the custody account first regardless of",
                "the mode.",
                "For an explanation, see the note in [`transfer_burn`]."
              ];
            },
            {
              name: "systemProgram";
              isMut: false;
              isSigner: false;
            }
          ];
        },
        {
          name: "inboxRateLimit";
          isMut: true;
          isSigner: false;
        },
        {
          name: "peer";
          isMut: false;
          isSigner: false;
        },
        {
          name: "sessionAuthority";
          isMut: false;
          isSigner: false;
          docs: [
            "See [`crate::SESSION_AUTHORITY_SEED`] for an explanation of the flow."
          ];
        }
      ];
      args: [
        {
          name: "args";
          type: {
            defined: "TransferArgs";
          };
        }
      ];
    },
    {
      name: "redeem";
      accounts: [
        {
          name: "payer";
          isMut: true;
          isSigner: true;
        },
        {
          name: "config";
          isMut: false;
          isSigner: false;
        },
        {
          name: "peer";
          isMut: false;
          isSigner: false;
        },
        {
          name: "transceiverMessage";
          isMut: false;
          isSigner: false;
          docs: ["`Account<T>` and `owner` constraints are mutually-exclusive"];
        },
        {
          name: "transceiver";
          isMut: false;
          isSigner: false;
        },
        {
          name: "mint";
          isMut: false;
          isSigner: false;
        },
        {
          name: "inboxItem";
          isMut: true;
          isSigner: false;
          docs: [
            "NOTE: This account is content-addressed (PDA seeded by the message hash).",
            "This is because in a multi-transceiver configuration, the different",
            'transceivers "vote" on messages (by delivering them). By making the inbox',
            "items content-addressed, we can ensure that disagreeing votes don't",
            "interfere with each other.",
            "On the first call to [`redeem()`], [`InboxItem`] will be allocated and initialized with",
            "default values.",
            'On subsequent calls, we want to modify the `InboxItem` by "voting" on it. Therefore the',
            "program should not fail which would occur when using the `init` constraint.",
            "The [`InboxItem::init`] field is used to guard against malicious or accidental modification",
            "InboxItem fields that should remain constant."
          ];
        },
        {
          name: "inboxRateLimit";
          isMut: true;
          isSigner: false;
        },
        {
          name: "outboxRateLimit";
          isMut: true;
          isSigner: false;
        },
        {
          name: "systemProgram";
          isMut: false;
          isSigner: false;
        }
      ];
      args: [
        {
          name: "args";
          type: {
            defined: "RedeemArgs";
          };
        }
      ];
    },
    {
      name: "releaseInboundMint";
      accounts: [
        {
          name: "common";
          accounts: [
            {
              name: "payer";
              isMut: true;
              isSigner: true;
            },
            {
              name: "config";
              accounts: [
                {
                  name: "config";
                  isMut: false;
                  isSigner: false;
                }
              ];
            },
            {
              name: "inboxItem";
              isMut: true;
              isSigner: false;
            },
            {
              name: "recipient";
              isMut: true;
              isSigner: false;
            },
            {
              name: "tokenAuthority";
              isMut: false;
              isSigner: false;
              docs: [
                "CHECK The seeds constraint ensures that this is the correct address"
              ];
            },
            {
              name: "mint";
              isMut: true;
              isSigner: false;
            },
            {
              name: "tokenProgram";
              isMut: false;
              isSigner: false;
            },
            {
              name: "custody";
              isMut: true;
              isSigner: false;
            }
          ];
        }
      ];
      args: [
        {
          name: "args";
          type: {
            defined: "ReleaseInboundArgs";
          };
        }
      ];
    },
    {
      name: "releaseInboundUnlock";
      accounts: [
        {
          name: "common";
          accounts: [
            {
              name: "payer";
              isMut: true;
              isSigner: true;
            },
            {
              name: "config";
              accounts: [
                {
                  name: "config";
                  isMut: false;
                  isSigner: false;
                }
              ];
            },
            {
              name: "inboxItem";
              isMut: true;
              isSigner: false;
            },
            {
              name: "recipient";
              isMut: true;
              isSigner: false;
            },
            {
              name: "tokenAuthority";
              isMut: false;
              isSigner: false;
              docs: [
                "CHECK The seeds constraint ensures that this is the correct address"
              ];
            },
            {
              name: "mint";
              isMut: true;
              isSigner: false;
            },
            {
              name: "tokenProgram";
              isMut: false;
              isSigner: false;
            },
            {
              name: "custody";
              isMut: true;
              isSigner: false;
            }
          ];
        }
      ];
      args: [
        {
          name: "args";
          type: {
            defined: "ReleaseInboundArgs";
          };
        }
      ];
    },
    {
      name: "transferOwnership";
      accounts: [
        {
          name: "config";
          isMut: true;
          isSigner: false;
        },
        {
          name: "owner";
          isMut: false;
          isSigner: true;
        },
        {
          name: "newOwner";
          isMut: false;
          isSigner: false;
        },
        {
          name: "upgradeLock";
          isMut: false;
          isSigner: false;
        },
        {
          name: "programData";
          isMut: true;
          isSigner: false;
        },
        {
          name: "bpfLoaderUpgradeableProgram";
          isMut: false;
          isSigner: false;
        }
      ];
      args: [];
    },
    {
<<<<<<< HEAD
      "name": "transferOwnershipOneStepUnchecked",
      "accounts": [
        {
          "name": "config",
          "isMut": true,
          "isSigner": false
        },
        {
          "name": "owner",
          "isMut": false,
          "isSigner": true
        },
        {
          "name": "newOwner",
          "isMut": false,
          "isSigner": false
        },
        {
          "name": "upgradeLock",
          "isMut": false,
          "isSigner": false
        },
        {
          "name": "programData",
          "isMut": true,
          "isSigner": false
        },
        {
          "name": "bpfLoaderUpgradeableProgram",
          "isMut": false,
          "isSigner": false
        }
      ],
      "args": []
    },
    {
      "name": "claimOwnership",
      "accounts": [
=======
      name: "claimOwnership";
      accounts: [
>>>>>>> 6f5d6dcc
        {
          name: "config";
          isMut: true;
          isSigner: false;
        },
        {
          name: "upgradeLock";
          isMut: false;
          isSigner: false;
        },
        {
          name: "newOwner";
          isMut: false;
          isSigner: true;
        },
        {
          name: "programData";
          isMut: true;
          isSigner: false;
        },
        {
          name: "bpfLoaderUpgradeableProgram";
          isMut: false;
          isSigner: false;
        }
      ];
      args: [];
    },
    {
      name: "setPaused";
      accounts: [
        {
          name: "owner";
          isMut: false;
          isSigner: true;
        },
        {
          name: "config";
          isMut: true;
          isSigner: false;
        }
      ];
      args: [
        {
          name: "pause";
          type: "bool";
        }
      ];
    },
    {
      name: "setPeer";
      accounts: [
        {
          name: "payer";
          isMut: true;
          isSigner: true;
        },
        {
          name: "owner";
          isMut: false;
          isSigner: true;
        },
        {
          name: "config";
          isMut: false;
          isSigner: false;
        },
        {
          name: "peer";
          isMut: true;
          isSigner: false;
        },
        {
          name: "inboxRateLimit";
          isMut: true;
          isSigner: false;
        },
        {
          name: "systemProgram";
          isMut: false;
          isSigner: false;
        }
      ];
      args: [
        {
          name: "args";
          type: {
            defined: "SetPeerArgs";
          };
        }
      ];
    },
    {
      name: "registerTransceiver";
      accounts: [
        {
          name: "config";
          isMut: true;
          isSigner: false;
        },
        {
          name: "owner";
          isMut: false;
          isSigner: true;
        },
        {
          name: "payer";
          isMut: true;
          isSigner: true;
        },
        {
          name: "transceiver";
          isMut: false;
          isSigner: false;
          docs: ["used here that wraps the Transceiver account type."];
        },
        {
          name: "registeredTransceiver";
          isMut: true;
          isSigner: false;
        },
        {
          name: "systemProgram";
          isMut: false;
          isSigner: false;
        }
      ];
      args: [];
    },
    {
      name: "setOutboundLimit";
      accounts: [
        {
          name: "config";
          isMut: false;
          isSigner: false;
        },
        {
          name: "owner";
          isMut: false;
          isSigner: true;
        },
        {
          name: "rateLimit";
          isMut: true;
          isSigner: false;
        }
      ];
      args: [
        {
          name: "args";
          type: {
            defined: "SetOutboundLimitArgs";
          };
        }
      ];
    },
    {
      name: "setInboundLimit";
      accounts: [
        {
          name: "config";
          isMut: false;
          isSigner: false;
        },
        {
          name: "owner";
          isMut: false;
          isSigner: true;
        },
        {
          name: "rateLimit";
          isMut: true;
          isSigner: false;
        }
      ];
      args: [
        {
          name: "args";
          type: {
            defined: "SetInboundLimitArgs";
          };
        }
      ];
    },
    {
<<<<<<< HEAD
      "name": "markOutboxItemAsReleased",
      "accounts": [
        {
          "name": "signer",
          "isMut": false,
          "isSigner": true
        },
        {
          "name": "config",
          "accounts": [
            {
              "name": "config",
              "isMut": false,
              "isSigner": false
            }
          ]
        },
        {
          "name": "outboxItem",
          "isMut": true,
          "isSigner": false
        },
        {
          "name": "transceiver",
          "isMut": false,
          "isSigner": false
        }
      ],
      "args": [],
      "returns": "bool"
    },
    {
      "name": "setWormholePeer",
      "accounts": [
=======
      name: "setWormholePeer";
      accounts: [
>>>>>>> 6f5d6dcc
        {
          name: "config";
          isMut: false;
          isSigner: false;
        },
        {
          name: "owner";
          isMut: false;
          isSigner: true;
        },
        {
          name: "payer";
          isMut: true;
          isSigner: true;
        },
        {
          name: "peer";
          isMut: true;
          isSigner: false;
        },
        {
          name: "systemProgram";
          isMut: false;
          isSigner: false;
        }
      ];
      args: [
        {
          name: "args";
          type: {
            defined: "SetTransceiverPeerArgs";
          };
        }
      ];
    },
    {
      name: "receiveWormholeMessage";
      accounts: [
        {
          name: "payer";
          isMut: true;
          isSigner: true;
        },
        {
          name: "config";
          accounts: [
            {
              name: "config";
              isMut: false;
              isSigner: false;
            }
          ];
        },
        {
          name: "peer";
          isMut: false;
          isSigner: false;
        },
        {
          name: "vaa";
          isMut: false;
          isSigner: false;
        },
        {
          name: "transceiverMessage";
          isMut: true;
          isSigner: false;
        },
        {
          name: "systemProgram";
          isMut: false;
          isSigner: false;
        }
      ];
      args: [];
    },
    {
      name: "releaseWormholeOutbound";
      accounts: [
        {
          name: "payer";
          isMut: true;
          isSigner: true;
        },
        {
          name: "config";
          accounts: [
            {
              name: "config";
              isMut: false;
              isSigner: false;
            }
          ];
        },
        {
          name: "outboxItem";
          isMut: true;
          isSigner: false;
        },
        {
          name: "transceiver";
          isMut: false;
          isSigner: false;
        },
        {
          name: "wormholeMessage";
          isMut: true;
          isSigner: false;
        },
        {
          name: "emitter";
          isMut: false;
          isSigner: false;
        },
        {
          name: "wormhole";
          accounts: [
            {
              name: "bridge";
              isMut: true;
              isSigner: false;
            },
            {
              name: "feeCollector";
              isMut: true;
              isSigner: false;
            },
            {
              name: "sequence";
              isMut: true;
              isSigner: false;
            },
            {
              name: "program";
              isMut: false;
              isSigner: false;
            },
            {
              name: "systemProgram";
              isMut: false;
              isSigner: false;
            },
            {
              name: "clock";
              isMut: false;
              isSigner: false;
            },
            {
              name: "rent";
              isMut: false;
              isSigner: false;
            }
          ];
        }
      ];
      args: [
        {
          name: "args";
          type: {
            defined: "ReleaseOutboundArgs";
          };
        }
      ];
    },
    {
      name: "broadcastWormholeId";
      accounts: [
        {
          name: "payer";
          isMut: true;
          isSigner: true;
        },
        {
          name: "config";
          isMut: false;
          isSigner: false;
        },
        {
          name: "mint";
          isMut: false;
          isSigner: false;
        },
        {
          name: "wormholeMessage";
          isMut: true;
          isSigner: true;
        },
        {
          name: "emitter";
          isMut: false;
          isSigner: false;
        },
        {
          name: "wormhole";
          accounts: [
            {
              name: "bridge";
              isMut: true;
              isSigner: false;
            },
            {
              name: "feeCollector";
              isMut: true;
              isSigner: false;
            },
            {
              name: "sequence";
              isMut: true;
              isSigner: false;
            },
            {
              name: "program";
              isMut: false;
              isSigner: false;
            },
            {
              name: "systemProgram";
              isMut: false;
              isSigner: false;
            },
            {
              name: "clock";
              isMut: false;
              isSigner: false;
            },
            {
              name: "rent";
              isMut: false;
              isSigner: false;
            }
          ];
        }
      ];
      args: [];
    },
    {
      name: "broadcastWormholePeer";
      accounts: [
        {
          name: "payer";
          isMut: true;
          isSigner: true;
        },
        {
          name: "config";
          isMut: false;
          isSigner: false;
        },
        {
          name: "peer";
          isMut: false;
          isSigner: false;
        },
        {
          name: "wormholeMessage";
          isMut: true;
          isSigner: true;
        },
        {
          name: "emitter";
          isMut: false;
          isSigner: false;
        },
        {
          name: "wormhole";
          accounts: [
            {
              name: "bridge";
              isMut: true;
              isSigner: false;
            },
            {
              name: "feeCollector";
              isMut: true;
              isSigner: false;
            },
            {
              name: "sequence";
              isMut: true;
              isSigner: false;
            },
            {
              name: "program";
              isMut: false;
              isSigner: false;
            },
            {
              name: "systemProgram";
              isMut: false;
              isSigner: false;
            },
            {
              name: "clock";
              isMut: false;
              isSigner: false;
            },
            {
              name: "rent";
              isMut: false;
              isSigner: false;
            }
          ];
        }
      ];
      args: [
        {
          name: "args";
          type: {
            defined: "BroadcastPeerArgs";
          };
        }
      ];
    }
  ];
  accounts: [
    {
      name: "config";
      type: {
        kind: "struct";
        fields: [
          {
            name: "bump";
            type: "u8";
          },
          {
            name: "owner";
            docs: ["Owner of the program."];
            type: "publicKey";
          },
          {
            name: "pendingOwner";
            docs: ["Pending next owner (before claiming ownership)."];
            type: {
              option: "publicKey";
            };
          },
          {
            name: "mint";
            docs: ["Mint address of the token managed by this program."];
            type: "publicKey";
          },
          {
            name: "tokenProgram";
            docs: [
              "Address of the token program (token or token22). This could always be queried",
              "from the [`mint`] account's owner, but storing it here avoids an indirection",
              "on the client side."
            ];
            type: "publicKey";
          },
          {
            name: "mode";
            docs: [
              "The mode that this program is running in. This is used to determine",
              "whether the program is burning tokens or locking tokens."
            ];
            type: {
              defined: "Mode";
            };
          },
          {
            name: "chainId";
            docs: [
              "The chain id of the chain that this program is running on. We don't",
              "hardcode this so that the program is deployable on any potential SVM",
              "forks."
            ];
            type: {
              defined: "ChainId";
            };
          },
          {
            name: "nextTransceiverId";
            docs: [
              "The next transceiver id to use when registering an transceiver."
            ];
            type: "u8";
          },
          {
            name: "threshold";
            docs: [
              "The number of transceivers that must attest to a transfer before it is",
              "accepted."
            ];
            type: "u8";
          },
          {
            name: "enabledTransceivers";
            docs: [
              "Bitmap of enabled transceivers.",
              "The maximum number of transceivers is equal to [`Bitmap::BITS`]."
            ];
            type: {
              defined: "Bitmap";
            };
          },
          {
            name: "paused";
            docs: [
              "Pause the program. This is useful for upgrades and other maintenance."
            ];
            type: "bool";
          },
          {
            name: "custody";
            docs: ["The custody account that holds tokens in locking mode."];
            type: "publicKey";
          }
        ];
      };
    },
    {
      name: "LUT";
      type: {
        kind: "struct";
        fields: [
          {
            name: "bump";
            type: "u8";
          },
          {
            name: "address";
            type: "publicKey";
          }
        ];
      };
    },
    {
      name: "nttManagerPeer";
      docs: [
        "A peer on another chain. Stored in a PDA seeded by the chain id."
      ];
      type: {
        kind: "struct";
        fields: [
          {
            name: "bump";
            type: "u8";
          },
          {
            name: "address";
            type: {
              array: ["u8", 32];
            };
          },
          {
            name: "tokenDecimals";
            type: "u8";
          }
        ];
      };
    },
    {
      name: "inboxItem";
      type: {
        kind: "struct";
        fields: [
          {
            name: "init";
            type: "bool";
          },
          {
            name: "bump";
            type: "u8";
          },
          {
            name: "amount";
            type: "u64";
          },
          {
            name: "recipientAddress";
            type: "publicKey";
          },
          {
            name: "votes";
            type: {
              defined: "Bitmap";
            };
          },
          {
            name: "releaseStatus";
            type: {
              defined: "ReleaseStatus";
            };
          }
        ];
      };
    },
    {
      name: "inboxRateLimit";
      docs: [
        "Inbound rate limit per chain.",
        "SECURITY: must check the PDA (since there are multiple PDAs, namely one for each chain.)"
      ];
      type: {
        kind: "struct";
        fields: [
          {
            name: "bump";
            type: "u8";
          },
          {
            name: "rateLimit";
            type: {
              defined: "RateLimitState";
            };
          }
        ];
      };
    },
    {
      name: "outboxItem";
      type: {
        kind: "struct";
        fields: [
          {
            name: "amount";
            type: {
              defined: "TrimmedAmount";
            };
          },
          {
            name: "sender";
            type: "publicKey";
          },
          {
            name: "recipientChain";
            type: {
              defined: "ChainId";
            };
          },
          {
            name: "recipientNttManager";
            type: {
              array: ["u8", 32];
            };
          },
          {
            name: "recipientAddress";
            type: {
              array: ["u8", 32];
            };
          },
          {
            name: "releaseTimestamp";
            type: "i64";
          },
          {
            name: "released";
            type: {
              defined: "Bitmap";
            };
          }
        ];
      };
    },
    {
      name: "outboxRateLimit";
      type: {
        kind: "struct";
        fields: [
          {
            name: "rateLimit";
            type: {
              defined: "RateLimitState";
            };
          }
        ];
      };
    },
    {
      name: "registeredTransceiver";
      type: {
        kind: "struct";
        fields: [
          {
            name: "bump";
            type: "u8";
          },
          {
            name: "id";
            type: "u8";
          },
          {
            name: "transceiverAddress";
            type: "publicKey";
          }
        ];
      };
    },
    {
      name: "transceiverPeer";
      docs: [
        "A peer on another chain. Stored in a PDA seeded by the chain id."
      ];
      type: {
        kind: "struct";
        fields: [
          {
            name: "bump";
            type: "u8";
          },
          {
            name: "address";
            type: {
              array: ["u8", 32];
            };
          }
        ];
      };
    },
    {
      name: "bridgeData";
      type: {
        kind: "struct";
        fields: [
          {
            name: "guardianSetIndex";
            docs: [
              "The current guardian set index, used to decide which signature sets to accept."
            ];
            type: "u32";
          },
          {
            name: "lastLamports";
            docs: ["Lamports in the collection account"];
            type: "u64";
          },
          {
            name: "config";
            docs: [
              "Bridge configuration, which is set once upon initialization."
            ];
            type: {
              defined: "BridgeConfig";
            };
          }
        ];
      };
    }
  ];
  types: [
    {
      name: "Bitmap";
      type: {
        kind: "struct";
        fields: [
          {
            name: "map";
            type: "u128";
          }
        ];
      };
    },
    {
      name: "SetInboundLimitArgs";
      type: {
        kind: "struct";
        fields: [
          {
            name: "limit";
            type: "u64";
          },
          {
            name: "chainId";
            type: {
              defined: "ChainId";
            };
          }
        ];
      };
    },
    {
      name: "SetOutboundLimitArgs";
      type: {
        kind: "struct";
        fields: [
          {
            name: "limit";
            type: "u64";
          }
        ];
      };
    },
    {
      name: "SetPeerArgs";
      type: {
        kind: "struct";
        fields: [
          {
            name: "chainId";
            type: {
              defined: "ChainId";
            };
          },
          {
            name: "address";
            type: {
              array: ["u8", 32];
            };
          },
          {
            name: "limit";
            type: "u64";
          },
          {
            name: "tokenDecimals";
            docs: ["The token decimals on the peer chain."];
            type: "u8";
          }
        ];
      };
    },
    {
      name: "InitializeArgs";
      type: {
        kind: "struct";
        fields: [
          {
            name: "chainId";
            type: "u16";
          },
          {
            name: "limit";
            type: "u64";
          },
          {
            name: "mode";
            type: {
              defined: "Mode";
            };
          }
        ];
      };
    },
    {
      name: "RedeemArgs";
      type: {
        kind: "struct";
        fields: [];
      };
    },
    {
      name: "ReleaseInboundArgs";
      type: {
        kind: "struct";
        fields: [
          {
            name: "revertOnDelay";
            type: "bool";
          }
        ];
      };
    },
    {
      name: "TransferArgs";
      type: {
        kind: "struct";
        fields: [
          {
            name: "amount";
            type: "u64";
          },
          {
            name: "recipientChain";
            type: {
              defined: "ChainId";
            };
          },
          {
            name: "recipientAddress";
            type: {
              array: ["u8", 32];
            };
          },
          {
            name: "shouldQueue";
            type: "bool";
          }
        ];
      };
    },
    {
      name: "ReleaseStatus";
      docs: [
        "The status of an InboxItem. This determines whether the tokens are minted/unlocked to the recipient. As",
        "such, this must be used as a state machine that moves forward in a linear manner. A state",
        'should never "move backward" to a previous state (e.g. should never move from `Released` to',
        "`ReleaseAfter`)."
      ];
      type: {
        kind: "enum";
        variants: [
          {
            name: "NotApproved";
          },
          {
            name: "ReleaseAfter";
            fields: ["i64"];
          },
          {
            name: "Released";
          }
        ];
      };
    },
    {
      name: "RateLimitState";
      type: {
        kind: "struct";
        fields: [
          {
            name: "limit";
            docs: ["The maximum capacity of the rate limiter."];
            type: "u64";
          },
          {
            name: "capacityAtLastTx";
            docs: [
              "The capacity of the rate limiter at `last_tx_timestamp`.",
              "The actual current capacity is calculated in `capacity_at`, by",
              "accounting for the time that has passed since `last_tx_timestamp` and",
              "the refill rate."
            ];
            type: "u64";
          },
          {
            name: "lastTxTimestamp";
            docs: [
              "The timestamp of the last transaction that counted towards the current",
              "capacity. Transactions that exceeded the capacity do not count, they are",
              "just delayed."
            ];
            type: "i64";
          }
        ];
      };
    },
    {
      name: "SetTransceiverPeerArgs";
      type: {
        kind: "struct";
        fields: [
          {
            name: "chainId";
            type: {
              defined: "ChainId";
            };
          },
          {
            name: "address";
            type: {
              array: ["u8", 32];
            };
          }
        ];
      };
    },
    {
      name: "BroadcastPeerArgs";
      type: {
        kind: "struct";
        fields: [
          {
            name: "chainId";
            type: "u16";
          }
        ];
      };
    },
    {
      name: "ReleaseOutboundArgs";
      type: {
        kind: "struct";
        fields: [
          {
            name: "revertOnDelay";
            type: "bool";
          }
        ];
      };
    },
    {
      name: "ChainId";
      type: {
        kind: "struct";
        fields: [
          {
            name: "id";
            type: "u16";
          }
        ];
      };
    },
    {
      name: "Mode";
      type: {
        kind: "enum";
        variants: [
          {
            name: "Locking";
          },
          {
            name: "Burning";
          }
        ];
      };
    },
    {
      name: "TrimmedAmount";
      type: {
        kind: "struct";
        fields: [
          {
            name: "amount";
            type: "u64";
          },
          {
            name: "decimals";
            type: "u8";
          }
        ];
      };
    },
    {
      name: "BridgeConfig";
      type: {
        kind: "struct";
        fields: [
          {
            name: "guardianSetExpirationTime";
            docs: [
              "Period for how long a guardian set is valid after it has been replaced by a new one.  This",
              "guarantees that VAAs issued by that set can still be submitted for a certain period.  In",
              "this period we still trust the old guardian set."
            ];
            type: "u32";
          },
          {
            name: "fee";
            docs: [
              "Amount of lamports that needs to be paid to the protocol to post a message"
            ];
            type: "u64";
          }
        ];
      };
    }
  ];
  errors: [
    {
      code: 6000;
      name: "CantReleaseYet";
      msg: "CantReleaseYet";
    },
    {
      code: 6001;
      name: "InvalidPendingOwner";
      msg: "InvalidPendingOwner";
    },
    {
      code: 6002;
      name: "InvalidChainId";
      msg: "InvalidChainId";
    },
    {
      code: 6003;
      name: "InvalidRecipientAddress";
      msg: "InvalidRecipientAddress";
    },
    {
      code: 6004;
      name: "InvalidTransceiverPeer";
      msg: "InvalidTransceiverPeer";
    },
    {
      code: 6005;
      name: "InvalidNttManagerPeer";
      msg: "InvalidNttManagerPeer";
    },
    {
      code: 6006;
      name: "InvalidRecipientNttManager";
      msg: "InvalidRecipientNttManager";
    },
    {
      code: 6007;
      name: "TransferAlreadyRedeemed";
      msg: "TransferAlreadyRedeemed";
    },
    {
      code: 6008;
      name: "TransferCannotBeRedeemed";
      msg: "TransferCannotBeRedeemed";
    },
    {
      code: 6009;
      name: "TransferNotApproved";
      msg: "TransferNotApproved";
    },
    {
      code: 6010;
      name: "MessageAlreadySent";
      msg: "MessageAlreadySent";
    },
    {
      code: 6011;
      name: "InvalidMode";
      msg: "InvalidMode";
    },
    {
      code: 6012;
      name: "InvalidMintAuthority";
      msg: "InvalidMintAuthority";
    },
    {
      code: 6013;
      name: "TransferExceedsRateLimit";
      msg: "TransferExceedsRateLimit";
    },
    {
      code: 6014;
      name: "Paused";
      msg: "Paused";
    },
    {
      code: 6015;
      name: "DisabledTransceiver";
      msg: "DisabledTransceiver";
    },
    {
      code: 6016;
      name: "InvalidDeployer";
      msg: "InvalidDeployer";
    },
    {
      code: 6017;
      name: "BadAmountAfterTransfer";
      msg: "BadAmountAfterTransfer";
    },
    {
      code: 6018;
      name: "BadAmountAfterBurn";
      msg: "BadAmountAfterBurn";
    },
    {
      code: 6019;
      name: "ZeroThreshold";
      msg: "ZeroThreshold";
    },
    {
      code: 6020;
      name: "OverflowExponent";
      msg: "OverflowExponent";
    },
    {
      code: 6021;
      name: "OverflowScaledAmount";
      msg: "OverflowScaledAmount";
    },
    {
      code: 6022;
      name: "BitmapIndexOutOfBounds";
      msg: "BitmapIndexOutOfBounds";
    },
    {
      code: 6023;
      name: "NoRegisteredTransceivers";
      msg: "NoRegisteredTransceivers";
    }
  ];
};
export const IDL: ExampleNativeTokenTransfers = {
  version: "2.0.0",
  name: "example_native_token_transfers",
  instructions: [
    {
      name: "initialize",
      accounts: [
        {
          name: "payer",
          isMut: true,
          isSigner: true,
        },
        {
          name: "deployer",
          isMut: false,
          isSigner: true,
        },
        {
          name: "programData",
          isMut: false,
          isSigner: false,
        },
        {
          name: "config",
          isMut: true,
          isSigner: false,
        },
        {
          name: "mint",
          isMut: false,
          isSigner: false,
        },
        {
          name: "rateLimit",
          isMut: true,
          isSigner: false,
        },
        {
          name: "tokenAuthority",
          isMut: false,
          isSigner: false,
          docs: [
            "In any case, this function is used to set the Config and initialize the program so we",
            "assume the caller of this function will have total control over the program.",
            "",
            'TODO: Using `UncheckedAccount` here leads to "Access violation in stack frame ...".',
            "Could refactor code to use `Box<_>` to reduce stack size.",
          ],
        },
        {
          name: "custody",
          isMut: true,
          isSigner: false,
          docs: [
            "The custody account that holds tokens in locking mode and temporarily",
            "holds tokens in burning mode.",
            "function if  the token account has already been created.",
          ],
        },
        {
          name: "tokenProgram",
          isMut: false,
          isSigner: false,
          docs: ["associated token account for the given mint."],
        },
        {
          name: "associatedTokenProgram",
          isMut: false,
          isSigner: false,
        },
        {
          name: "bpfLoaderUpgradeableProgram",
          isMut: false,
          isSigner: false,
        },
        {
          name: "systemProgram",
          isMut: false,
          isSigner: false,
        },
      ],
      args: [
        {
          name: "args",
          type: {
            defined: "InitializeArgs",
          },
        },
      ],
    },
    {
      name: "initializeLut",
      accounts: [
        {
          name: "payer",
          isMut: true,
          isSigner: true,
        },
        {
          name: "authority",
          isMut: false,
          isSigner: false,
        },
        {
          name: "lutAddress",
          isMut: true,
          isSigner: false,
        },
        {
          name: "lut",
          isMut: true,
          isSigner: false,
        },
        {
          name: "lutProgram",
          isMut: false,
          isSigner: false,
        },
        {
          name: "systemProgram",
          isMut: false,
          isSigner: false,
        },
        {
          name: "entries",
          accounts: [
            {
              name: "config",
              isMut: false,
              isSigner: false,
            },
            {
              name: "custody",
              isMut: false,
              isSigner: false,
            },
            {
              name: "tokenProgram",
              isMut: false,
              isSigner: false,
            },
            {
              name: "mint",
              isMut: false,
              isSigner: false,
            },
            {
              name: "tokenAuthority",
              isMut: false,
              isSigner: false,
            },
            {
              name: "outboxRateLimit",
              isMut: false,
              isSigner: false,
            },
            {
              name: "wormhole",
              accounts: [
                {
                  name: "bridge",
                  isMut: true,
                  isSigner: false,
                },
                {
                  name: "feeCollector",
                  isMut: true,
                  isSigner: false,
                },
                {
                  name: "sequence",
                  isMut: true,
                  isSigner: false,
                },
                {
                  name: "program",
                  isMut: false,
                  isSigner: false,
                },
                {
                  name: "systemProgram",
                  isMut: false,
                  isSigner: false,
                },
                {
                  name: "clock",
                  isMut: false,
                  isSigner: false,
                },
                {
                  name: "rent",
                  isMut: false,
                  isSigner: false,
                },
              ],
            },
          ],
        },
      ],
      args: [
        {
          name: "recentSlot",
          type: "u64",
        },
      ],
    },
    {
      name: "version",
      accounts: [],
      args: [],
      returns: "string",
    },
    {
      name: "transferBurn",
      accounts: [
        {
          name: "common",
          accounts: [
            {
              name: "payer",
              isMut: true,
              isSigner: true,
            },
            {
              name: "config",
              accounts: [
                {
                  name: "config",
                  isMut: false,
                  isSigner: false,
                },
              ],
            },
            {
              name: "mint",
              isMut: true,
              isSigner: false,
            },
            {
              name: "from",
              isMut: true,
              isSigner: false,
              docs: ["account can spend these tokens."],
            },
            {
              name: "tokenProgram",
              isMut: false,
              isSigner: false,
            },
            {
              name: "outboxItem",
              isMut: true,
              isSigner: true,
            },
            {
              name: "outboxRateLimit",
              isMut: true,
              isSigner: false,
            },
            {
              name: "custody",
              isMut: true,
              isSigner: false,
              docs: [
                "Tokens are always transferred to the custody account first regardless of",
                "the mode.",
                "For an explanation, see the note in [`transfer_burn`].",
              ],
            },
            {
              name: "systemProgram",
              isMut: false,
              isSigner: false,
            },
          ],
        },
        {
          name: "inboxRateLimit",
          isMut: true,
          isSigner: false,
        },
        {
          name: "peer",
          isMut: false,
          isSigner: false,
        },
        {
          name: "sessionAuthority",
          isMut: false,
          isSigner: false,
          docs: [
            "See [`crate::SESSION_AUTHORITY_SEED`] for an explanation of the flow.",
          ],
        },
        {
          name: "tokenAuthority",
          isMut: false,
          isSigner: false,
        },
      ],
      args: [
        {
          name: "args",
          type: {
            defined: "TransferArgs",
          },
        },
      ],
    },
    {
      name: "transferLock",
      accounts: [
        {
          name: "common",
          accounts: [
            {
              name: "payer",
              isMut: true,
              isSigner: true,
            },
            {
              name: "config",
              accounts: [
                {
                  name: "config",
                  isMut: false,
                  isSigner: false,
                },
              ],
            },
            {
              name: "mint",
              isMut: true,
              isSigner: false,
            },
            {
              name: "from",
              isMut: true,
              isSigner: false,
              docs: ["account can spend these tokens."],
            },
            {
              name: "tokenProgram",
              isMut: false,
              isSigner: false,
            },
            {
              name: "outboxItem",
              isMut: true,
              isSigner: true,
            },
            {
              name: "outboxRateLimit",
              isMut: true,
              isSigner: false,
            },
            {
              name: "custody",
              isMut: true,
              isSigner: false,
              docs: [
                "Tokens are always transferred to the custody account first regardless of",
                "the mode.",
                "For an explanation, see the note in [`transfer_burn`].",
              ],
            },
            {
              name: "systemProgram",
              isMut: false,
              isSigner: false,
            },
          ],
        },
        {
          name: "inboxRateLimit",
          isMut: true,
          isSigner: false,
        },
        {
          name: "peer",
          isMut: false,
          isSigner: false,
        },
        {
          name: "sessionAuthority",
          isMut: false,
          isSigner: false,
          docs: [
            "See [`crate::SESSION_AUTHORITY_SEED`] for an explanation of the flow.",
          ],
        },
      ],
      args: [
        {
          name: "args",
          type: {
            defined: "TransferArgs",
          },
        },
      ],
    },
    {
      name: "redeem",
      accounts: [
        {
          name: "payer",
          isMut: true,
          isSigner: true,
        },
        {
          name: "config",
          isMut: false,
          isSigner: false,
        },
        {
          name: "peer",
          isMut: false,
          isSigner: false,
        },
        {
          name: "transceiverMessage",
          isMut: false,
          isSigner: false,
          docs: ["`Account<T>` and `owner` constraints are mutually-exclusive"],
        },
        {
          name: "transceiver",
          isMut: false,
          isSigner: false,
        },
        {
          name: "mint",
          isMut: false,
          isSigner: false,
        },
        {
          name: "inboxItem",
          isMut: true,
          isSigner: false,
          docs: [
            "NOTE: This account is content-addressed (PDA seeded by the message hash).",
            "This is because in a multi-transceiver configuration, the different",
            'transceivers "vote" on messages (by delivering them). By making the inbox',
            "items content-addressed, we can ensure that disagreeing votes don't",
            "interfere with each other.",
            "On the first call to [`redeem()`], [`InboxItem`] will be allocated and initialized with",
            "default values.",
            'On subsequent calls, we want to modify the `InboxItem` by "voting" on it. Therefore the',
            "program should not fail which would occur when using the `init` constraint.",
            "The [`InboxItem::init`] field is used to guard against malicious or accidental modification",
            "InboxItem fields that should remain constant.",
          ],
        },
        {
          name: "inboxRateLimit",
          isMut: true,
          isSigner: false,
        },
        {
          name: "outboxRateLimit",
          isMut: true,
          isSigner: false,
        },
        {
          name: "systemProgram",
          isMut: false,
          isSigner: false,
        },
      ],
      args: [
        {
          name: "args",
          type: {
            defined: "RedeemArgs",
          },
        },
      ],
    },
    {
      name: "releaseInboundMint",
      accounts: [
        {
          name: "common",
          accounts: [
            {
              name: "payer",
              isMut: true,
              isSigner: true,
            },
            {
              name: "config",
              accounts: [
                {
                  name: "config",
                  isMut: false,
                  isSigner: false,
                },
              ],
            },
            {
              name: "inboxItem",
              isMut: true,
              isSigner: false,
            },
            {
              name: "recipient",
              isMut: true,
              isSigner: false,
            },
            {
              name: "tokenAuthority",
              isMut: false,
              isSigner: false,
              docs: [
                "CHECK The seeds constraint ensures that this is the correct address",
              ],
            },
            {
              name: "mint",
              isMut: true,
              isSigner: false,
            },
            {
              name: "tokenProgram",
              isMut: false,
              isSigner: false,
            },
            {
              name: "custody",
              isMut: true,
              isSigner: false,
            },
          ],
        },
      ],
      args: [
        {
          name: "args",
          type: {
            defined: "ReleaseInboundArgs",
          },
        },
      ],
    },
    {
      name: "releaseInboundUnlock",
      accounts: [
        {
          name: "common",
          accounts: [
            {
              name: "payer",
              isMut: true,
              isSigner: true,
            },
            {
              name: "config",
              accounts: [
                {
                  name: "config",
                  isMut: false,
                  isSigner: false,
                },
              ],
            },
            {
              name: "inboxItem",
              isMut: true,
              isSigner: false,
            },
            {
              name: "recipient",
              isMut: true,
              isSigner: false,
            },
            {
              name: "tokenAuthority",
              isMut: false,
              isSigner: false,
              docs: [
                "CHECK The seeds constraint ensures that this is the correct address",
              ],
            },
            {
              name: "mint",
              isMut: true,
              isSigner: false,
            },
            {
              name: "tokenProgram",
              isMut: false,
              isSigner: false,
            },
            {
              name: "custody",
              isMut: true,
              isSigner: false,
            },
          ],
        },
      ],
      args: [
        {
          name: "args",
          type: {
            defined: "ReleaseInboundArgs",
          },
        },
      ],
    },
    {
      name: "transferOwnership",
      accounts: [
        {
          name: "config",
          isMut: true,
          isSigner: false,
        },
        {
          name: "owner",
          isMut: false,
          isSigner: true,
        },
        {
          name: "newOwner",
          isMut: false,
          isSigner: false,
        },
        {
          name: "upgradeLock",
          isMut: false,
          isSigner: false,
        },
        {
          name: "programData",
          isMut: true,
          isSigner: false,
        },
        {
          name: "bpfLoaderUpgradeableProgram",
          isMut: false,
          isSigner: false,
        },
      ],
      args: [],
    },
    {
<<<<<<< HEAD
      "name": "transferOwnershipOneStepUnchecked",
      "accounts": [
        {
          "name": "config",
          "isMut": true,
          "isSigner": false
        },
        {
          "name": "owner",
          "isMut": false,
          "isSigner": true
        },
        {
          "name": "newOwner",
          "isMut": false,
          "isSigner": false
        },
        {
          "name": "upgradeLock",
          "isMut": false,
          "isSigner": false
        },
        {
          "name": "programData",
          "isMut": true,
          "isSigner": false
        },
        {
          "name": "bpfLoaderUpgradeableProgram",
          "isMut": false,
          "isSigner": false
        }
      ],
      "args": []
    },
    {
      "name": "claimOwnership",
      "accounts": [
=======
      name: "claimOwnership",
      accounts: [
>>>>>>> 6f5d6dcc
        {
          name: "config",
          isMut: true,
          isSigner: false,
        },
        {
          name: "upgradeLock",
          isMut: false,
          isSigner: false,
        },
        {
          name: "newOwner",
          isMut: false,
          isSigner: true,
        },
        {
          name: "programData",
          isMut: true,
          isSigner: false,
        },
        {
          name: "bpfLoaderUpgradeableProgram",
          isMut: false,
          isSigner: false,
        },
      ],
      args: [],
    },
    {
      name: "setPaused",
      accounts: [
        {
          name: "owner",
          isMut: false,
          isSigner: true,
        },
        {
          name: "config",
          isMut: true,
          isSigner: false,
        },
      ],
      args: [
        {
          name: "pause",
          type: "bool",
        },
      ],
    },
    {
      name: "setPeer",
      accounts: [
        {
          name: "payer",
          isMut: true,
          isSigner: true,
        },
        {
          name: "owner",
          isMut: false,
          isSigner: true,
        },
        {
          name: "config",
          isMut: false,
          isSigner: false,
        },
        {
          name: "peer",
          isMut: true,
          isSigner: false,
        },
        {
          name: "inboxRateLimit",
          isMut: true,
          isSigner: false,
        },
        {
          name: "systemProgram",
          isMut: false,
          isSigner: false,
        },
      ],
      args: [
        {
          name: "args",
          type: {
            defined: "SetPeerArgs",
          },
        },
      ],
    },
    {
      name: "registerTransceiver",
      accounts: [
        {
          name: "config",
          isMut: true,
          isSigner: false,
        },
        {
          name: "owner",
          isMut: false,
          isSigner: true,
        },
        {
          name: "payer",
          isMut: true,
          isSigner: true,
        },
        {
          name: "transceiver",
          isMut: false,
          isSigner: false,
          docs: ["used here that wraps the Transceiver account type."],
        },
        {
          name: "registeredTransceiver",
          isMut: true,
          isSigner: false,
        },
        {
          name: "systemProgram",
          isMut: false,
          isSigner: false,
        },
      ],
      args: [],
    },
    {
      name: "setOutboundLimit",
      accounts: [
        {
          name: "config",
          isMut: false,
          isSigner: false,
        },
        {
          name: "owner",
          isMut: false,
          isSigner: true,
        },
        {
          name: "rateLimit",
          isMut: true,
          isSigner: false,
        },
      ],
      args: [
        {
          name: "args",
          type: {
            defined: "SetOutboundLimitArgs",
          },
        },
      ],
    },
    {
      name: "setInboundLimit",
      accounts: [
        {
          name: "config",
          isMut: false,
          isSigner: false,
        },
        {
          name: "owner",
          isMut: false,
          isSigner: true,
        },
        {
          name: "rateLimit",
          isMut: true,
          isSigner: false,
        },
      ],
      args: [
        {
          name: "args",
          type: {
            defined: "SetInboundLimitArgs",
          },
        },
      ],
    },
    {
<<<<<<< HEAD
      "name": "markOutboxItemAsReleased",
      "accounts": [
        {
          "name": "signer",
          "isMut": false,
          "isSigner": true
        },
        {
          "name": "config",
          "accounts": [
            {
              "name": "config",
              "isMut": false,
              "isSigner": false
            }
          ]
        },
        {
          "name": "outboxItem",
          "isMut": true,
          "isSigner": false
        },
        {
          "name": "transceiver",
          "isMut": false,
          "isSigner": false
        }
      ],
      "args": [],
      "returns": "bool"
    },
    {
      "name": "setWormholePeer",
      "accounts": [
=======
      name: "setWormholePeer",
      accounts: [
>>>>>>> 6f5d6dcc
        {
          name: "config",
          isMut: false,
          isSigner: false,
        },
        {
          name: "owner",
          isMut: false,
          isSigner: true,
        },
        {
          name: "payer",
          isMut: true,
          isSigner: true,
        },
        {
          name: "peer",
          isMut: true,
          isSigner: false,
        },
        {
          name: "systemProgram",
          isMut: false,
          isSigner: false,
        },
      ],
      args: [
        {
          name: "args",
          type: {
            defined: "SetTransceiverPeerArgs",
          },
        },
      ],
    },
    {
      name: "receiveWormholeMessage",
      accounts: [
        {
          name: "payer",
          isMut: true,
          isSigner: true,
        },
        {
          name: "config",
          accounts: [
            {
              name: "config",
              isMut: false,
              isSigner: false,
            },
          ],
        },
        {
          name: "peer",
          isMut: false,
          isSigner: false,
        },
        {
          name: "vaa",
          isMut: false,
          isSigner: false,
        },
        {
          name: "transceiverMessage",
          isMut: true,
          isSigner: false,
        },
        {
          name: "systemProgram",
          isMut: false,
          isSigner: false,
        },
      ],
      args: [],
    },
    {
      name: "releaseWormholeOutbound",
      accounts: [
        {
          name: "payer",
          isMut: true,
          isSigner: true,
        },
        {
          name: "config",
          accounts: [
            {
              name: "config",
              isMut: false,
              isSigner: false,
            },
          ],
        },
        {
          name: "outboxItem",
          isMut: true,
          isSigner: false,
        },
        {
          name: "transceiver",
          isMut: false,
          isSigner: false,
        },
        {
          name: "wormholeMessage",
          isMut: true,
          isSigner: false,
        },
        {
          name: "emitter",
          isMut: false,
          isSigner: false,
        },
        {
          name: "wormhole",
          accounts: [
            {
              name: "bridge",
              isMut: true,
              isSigner: false,
            },
            {
              name: "feeCollector",
              isMut: true,
              isSigner: false,
            },
            {
              name: "sequence",
              isMut: true,
              isSigner: false,
            },
            {
              name: "program",
              isMut: false,
              isSigner: false,
            },
            {
              name: "systemProgram",
              isMut: false,
              isSigner: false,
            },
            {
              name: "clock",
              isMut: false,
              isSigner: false,
            },
            {
              name: "rent",
              isMut: false,
              isSigner: false,
            },
          ],
        },
      ],
      args: [
        {
          name: "args",
          type: {
            defined: "ReleaseOutboundArgs",
          },
        },
      ],
    },
    {
      name: "broadcastWormholeId",
      accounts: [
        {
          name: "payer",
          isMut: true,
          isSigner: true,
        },
        {
          name: "config",
          isMut: false,
          isSigner: false,
        },
        {
          name: "mint",
          isMut: false,
          isSigner: false,
        },
        {
          name: "wormholeMessage",
          isMut: true,
          isSigner: true,
        },
        {
          name: "emitter",
          isMut: false,
          isSigner: false,
        },
        {
          name: "wormhole",
          accounts: [
            {
              name: "bridge",
              isMut: true,
              isSigner: false,
            },
            {
              name: "feeCollector",
              isMut: true,
              isSigner: false,
            },
            {
              name: "sequence",
              isMut: true,
              isSigner: false,
            },
            {
              name: "program",
              isMut: false,
              isSigner: false,
            },
            {
              name: "systemProgram",
              isMut: false,
              isSigner: false,
            },
            {
              name: "clock",
              isMut: false,
              isSigner: false,
            },
            {
              name: "rent",
              isMut: false,
              isSigner: false,
            },
          ],
        },
      ],
      args: [],
    },
    {
      name: "broadcastWormholePeer",
      accounts: [
        {
          name: "payer",
          isMut: true,
          isSigner: true,
        },
        {
          name: "config",
          isMut: false,
          isSigner: false,
        },
        {
          name: "peer",
          isMut: false,
          isSigner: false,
        },
        {
          name: "wormholeMessage",
          isMut: true,
          isSigner: true,
        },
        {
          name: "emitter",
          isMut: false,
          isSigner: false,
        },
        {
          name: "wormhole",
          accounts: [
            {
              name: "bridge",
              isMut: true,
              isSigner: false,
            },
            {
              name: "feeCollector",
              isMut: true,
              isSigner: false,
            },
            {
              name: "sequence",
              isMut: true,
              isSigner: false,
            },
            {
              name: "program",
              isMut: false,
              isSigner: false,
            },
            {
              name: "systemProgram",
              isMut: false,
              isSigner: false,
            },
            {
              name: "clock",
              isMut: false,
              isSigner: false,
            },
            {
              name: "rent",
              isMut: false,
              isSigner: false,
            },
          ],
        },
      ],
      args: [
        {
          name: "args",
          type: {
            defined: "BroadcastPeerArgs",
          },
        },
      ],
    },
  ],
  accounts: [
    {
      name: "config",
      type: {
        kind: "struct",
        fields: [
          {
            name: "bump",
            type: "u8",
          },
          {
            name: "owner",
            docs: ["Owner of the program."],
            type: "publicKey",
          },
          {
            name: "pendingOwner",
            docs: ["Pending next owner (before claiming ownership)."],
            type: {
              option: "publicKey",
            },
          },
          {
            name: "mint",
            docs: ["Mint address of the token managed by this program."],
            type: "publicKey",
          },
          {
            name: "tokenProgram",
            docs: [
              "Address of the token program (token or token22). This could always be queried",
              "from the [`mint`] account's owner, but storing it here avoids an indirection",
              "on the client side.",
            ],
            type: "publicKey",
          },
          {
            name: "mode",
            docs: [
              "The mode that this program is running in. This is used to determine",
              "whether the program is burning tokens or locking tokens.",
            ],
            type: {
              defined: "Mode",
            },
          },
          {
            name: "chainId",
            docs: [
              "The chain id of the chain that this program is running on. We don't",
              "hardcode this so that the program is deployable on any potential SVM",
              "forks.",
            ],
            type: {
              defined: "ChainId",
            },
          },
          {
            name: "nextTransceiverId",
            docs: [
              "The next transceiver id to use when registering an transceiver.",
            ],
            type: "u8",
          },
          {
            name: "threshold",
            docs: [
              "The number of transceivers that must attest to a transfer before it is",
              "accepted.",
            ],
            type: "u8",
          },
          {
            name: "enabledTransceivers",
            docs: [
              "Bitmap of enabled transceivers.",
              "The maximum number of transceivers is equal to [`Bitmap::BITS`].",
            ],
            type: {
              defined: "Bitmap",
            },
          },
          {
            name: "paused",
            docs: [
              "Pause the program. This is useful for upgrades and other maintenance.",
            ],
            type: "bool",
          },
          {
            name: "custody",
            docs: ["The custody account that holds tokens in locking mode."],
            type: "publicKey",
          },
        ],
      },
    },
    {
      name: "LUT",
      type: {
        kind: "struct",
        fields: [
          {
            name: "bump",
            type: "u8",
          },
          {
            name: "address",
            type: "publicKey",
          },
        ],
      },
    },
    {
      name: "nttManagerPeer",
      docs: [
        "A peer on another chain. Stored in a PDA seeded by the chain id.",
      ],
      type: {
        kind: "struct",
        fields: [
          {
            name: "bump",
            type: "u8",
          },
          {
            name: "address",
            type: {
              array: ["u8", 32],
            },
          },
          {
            name: "tokenDecimals",
            type: "u8",
          },
        ],
      },
    },
    {
      name: "inboxItem",
      type: {
        kind: "struct",
        fields: [
          {
            name: "init",
            type: "bool",
          },
          {
            name: "bump",
            type: "u8",
          },
          {
            name: "amount",
            type: "u64",
          },
          {
            name: "recipientAddress",
            type: "publicKey",
          },
          {
            name: "votes",
            type: {
              defined: "Bitmap",
            },
          },
          {
            name: "releaseStatus",
            type: {
              defined: "ReleaseStatus",
            },
          },
        ],
      },
    },
    {
      name: "inboxRateLimit",
      docs: [
        "Inbound rate limit per chain.",
        "SECURITY: must check the PDA (since there are multiple PDAs, namely one for each chain.)",
      ],
      type: {
        kind: "struct",
        fields: [
          {
            name: "bump",
            type: "u8",
          },
          {
            name: "rateLimit",
            type: {
              defined: "RateLimitState",
            },
          },
        ],
      },
    },
    {
      name: "outboxItem",
      type: {
        kind: "struct",
        fields: [
          {
            name: "amount",
            type: {
              defined: "TrimmedAmount",
            },
          },
          {
            name: "sender",
            type: "publicKey",
          },
          {
            name: "recipientChain",
            type: {
              defined: "ChainId",
            },
          },
          {
            name: "recipientNttManager",
            type: {
              array: ["u8", 32],
            },
          },
          {
            name: "recipientAddress",
            type: {
              array: ["u8", 32],
            },
          },
          {
            name: "releaseTimestamp",
            type: "i64",
          },
          {
            name: "released",
            type: {
              defined: "Bitmap",
            },
          },
        ],
      },
    },
    {
      name: "outboxRateLimit",
      type: {
        kind: "struct",
        fields: [
          {
            name: "rateLimit",
            type: {
              defined: "RateLimitState",
            },
          },
        ],
      },
    },
    {
      name: "registeredTransceiver",
      type: {
        kind: "struct",
        fields: [
          {
            name: "bump",
            type: "u8",
          },
          {
            name: "id",
            type: "u8",
          },
          {
            name: "transceiverAddress",
            type: "publicKey",
          },
        ],
      },
    },
    {
      name: "transceiverPeer",
      docs: [
        "A peer on another chain. Stored in a PDA seeded by the chain id.",
      ],
      type: {
        kind: "struct",
        fields: [
          {
            name: "bump",
            type: "u8",
          },
          {
            name: "address",
            type: {
              array: ["u8", 32],
            },
          },
        ],
      },
    },
    {
      name: "bridgeData",
      type: {
        kind: "struct",
        fields: [
          {
            name: "guardianSetIndex",
            docs: [
              "The current guardian set index, used to decide which signature sets to accept.",
            ],
            type: "u32",
          },
          {
            name: "lastLamports",
            docs: ["Lamports in the collection account"],
            type: "u64",
          },
          {
            name: "config",
            docs: [
              "Bridge configuration, which is set once upon initialization.",
            ],
            type: {
              defined: "BridgeConfig",
            },
          },
        ],
      },
    },
  ],
  types: [
    {
      name: "Bitmap",
      type: {
        kind: "struct",
        fields: [
          {
            name: "map",
            type: "u128",
          },
        ],
      },
    },
    {
      name: "SetInboundLimitArgs",
      type: {
        kind: "struct",
        fields: [
          {
            name: "limit",
            type: "u64",
          },
          {
            name: "chainId",
            type: {
              defined: "ChainId",
            },
          },
        ],
      },
    },
    {
      name: "SetOutboundLimitArgs",
      type: {
        kind: "struct",
        fields: [
          {
            name: "limit",
            type: "u64",
          },
        ],
      },
    },
    {
      name: "SetPeerArgs",
      type: {
        kind: "struct",
        fields: [
          {
            name: "chainId",
            type: {
              defined: "ChainId",
            },
          },
          {
            name: "address",
            type: {
              array: ["u8", 32],
            },
          },
          {
            name: "limit",
            type: "u64",
          },
          {
            name: "tokenDecimals",
            docs: ["The token decimals on the peer chain."],
            type: "u8",
          },
        ],
      },
    },
    {
      name: "InitializeArgs",
      type: {
        kind: "struct",
        fields: [
          {
            name: "chainId",
            type: "u16",
          },
          {
            name: "limit",
            type: "u64",
          },
          {
            name: "mode",
            type: {
              defined: "Mode",
            },
          },
        ],
      },
    },
    {
      name: "RedeemArgs",
      type: {
        kind: "struct",
        fields: [],
      },
    },
    {
      name: "ReleaseInboundArgs",
      type: {
        kind: "struct",
        fields: [
          {
            name: "revertOnDelay",
            type: "bool",
          },
        ],
      },
    },
    {
      name: "TransferArgs",
      type: {
        kind: "struct",
        fields: [
          {
            name: "amount",
            type: "u64",
          },
          {
            name: "recipientChain",
            type: {
              defined: "ChainId",
            },
          },
          {
            name: "recipientAddress",
            type: {
              array: ["u8", 32],
            },
          },
          {
            name: "shouldQueue",
            type: "bool",
          },
        ],
      },
    },
    {
      name: "ReleaseStatus",
      docs: [
        "The status of an InboxItem. This determines whether the tokens are minted/unlocked to the recipient. As",
        "such, this must be used as a state machine that moves forward in a linear manner. A state",
        'should never "move backward" to a previous state (e.g. should never move from `Released` to',
        "`ReleaseAfter`).",
      ],
      type: {
        kind: "enum",
        variants: [
          {
            name: "NotApproved",
          },
          {
            name: "ReleaseAfter",
            fields: ["i64"],
          },
          {
            name: "Released",
          },
        ],
      },
    },
    {
      name: "RateLimitState",
      type: {
        kind: "struct",
        fields: [
          {
            name: "limit",
            docs: ["The maximum capacity of the rate limiter."],
            type: "u64",
          },
          {
            name: "capacityAtLastTx",
            docs: [
              "The capacity of the rate limiter at `last_tx_timestamp`.",
              "The actual current capacity is calculated in `capacity_at`, by",
              "accounting for the time that has passed since `last_tx_timestamp` and",
              "the refill rate.",
            ],
            type: "u64",
          },
          {
            name: "lastTxTimestamp",
            docs: [
              "The timestamp of the last transaction that counted towards the current",
              "capacity. Transactions that exceeded the capacity do not count, they are",
              "just delayed.",
            ],
            type: "i64",
          },
        ],
      },
    },
    {
      name: "SetTransceiverPeerArgs",
      type: {
        kind: "struct",
        fields: [
          {
            name: "chainId",
            type: {
              defined: "ChainId",
            },
          },
          {
            name: "address",
            type: {
              array: ["u8", 32],
            },
          },
        ],
      },
    },
    {
      name: "BroadcastPeerArgs",
      type: {
        kind: "struct",
        fields: [
          {
            name: "chainId",
            type: "u16",
          },
        ],
      },
    },
    {
      name: "ReleaseOutboundArgs",
      type: {
        kind: "struct",
        fields: [
          {
            name: "revertOnDelay",
            type: "bool",
          },
        ],
      },
    },
    {
      name: "ChainId",
      type: {
        kind: "struct",
        fields: [
          {
            name: "id",
            type: "u16",
          },
        ],
      },
    },
    {
      name: "Mode",
      type: {
        kind: "enum",
        variants: [
          {
            name: "Locking",
          },
          {
            name: "Burning",
          },
        ],
      },
    },
    {
      name: "TrimmedAmount",
      type: {
        kind: "struct",
        fields: [
          {
            name: "amount",
            type: "u64",
          },
          {
            name: "decimals",
            type: "u8",
          },
        ],
      },
    },
    {
      name: "BridgeConfig",
      type: {
        kind: "struct",
        fields: [
          {
            name: "guardianSetExpirationTime",
            docs: [
              "Period for how long a guardian set is valid after it has been replaced by a new one.  This",
              "guarantees that VAAs issued by that set can still be submitted for a certain period.  In",
              "this period we still trust the old guardian set.",
            ],
            type: "u32",
          },
          {
            name: "fee",
            docs: [
              "Amount of lamports that needs to be paid to the protocol to post a message",
            ],
            type: "u64",
          },
        ],
      },
    },
  ],
  errors: [
    {
      code: 6000,
      name: "CantReleaseYet",
      msg: "CantReleaseYet",
    },
    {
      code: 6001,
      name: "InvalidPendingOwner",
      msg: "InvalidPendingOwner",
    },
    {
      code: 6002,
      name: "InvalidChainId",
      msg: "InvalidChainId",
    },
    {
      code: 6003,
      name: "InvalidRecipientAddress",
      msg: "InvalidRecipientAddress",
    },
    {
      code: 6004,
      name: "InvalidTransceiverPeer",
      msg: "InvalidTransceiverPeer",
    },
    {
      code: 6005,
      name: "InvalidNttManagerPeer",
      msg: "InvalidNttManagerPeer",
    },
    {
      code: 6006,
      name: "InvalidRecipientNttManager",
      msg: "InvalidRecipientNttManager",
    },
    {
      code: 6007,
      name: "TransferAlreadyRedeemed",
      msg: "TransferAlreadyRedeemed",
    },
    {
      code: 6008,
      name: "TransferCannotBeRedeemed",
      msg: "TransferCannotBeRedeemed",
    },
    {
      code: 6009,
      name: "TransferNotApproved",
      msg: "TransferNotApproved",
    },
    {
      code: 6010,
      name: "MessageAlreadySent",
      msg: "MessageAlreadySent",
    },
    {
      code: 6011,
      name: "InvalidMode",
      msg: "InvalidMode",
    },
    {
      code: 6012,
      name: "InvalidMintAuthority",
      msg: "InvalidMintAuthority",
    },
    {
      code: 6013,
      name: "TransferExceedsRateLimit",
      msg: "TransferExceedsRateLimit",
    },
    {
      code: 6014,
      name: "Paused",
      msg: "Paused",
    },
    {
      code: 6015,
      name: "DisabledTransceiver",
      msg: "DisabledTransceiver",
    },
    {
      code: 6016,
      name: "InvalidDeployer",
      msg: "InvalidDeployer",
    },
    {
      code: 6017,
      name: "BadAmountAfterTransfer",
      msg: "BadAmountAfterTransfer",
    },
    {
      code: 6018,
      name: "BadAmountAfterBurn",
      msg: "BadAmountAfterBurn",
    },
    {
      code: 6019,
      name: "ZeroThreshold",
      msg: "ZeroThreshold",
    },
    {
      code: 6020,
      name: "OverflowExponent",
      msg: "OverflowExponent",
    },
    {
      code: 6021,
      name: "OverflowScaledAmount",
      msg: "OverflowScaledAmount",
    },
    {
      code: 6022,
      name: "BitmapIndexOutOfBounds",
      msg: "BitmapIndexOutOfBounds",
    },
    {
      code: 6023,
      name: "NoRegisteredTransceivers",
      msg: "NoRegisteredTransceivers",
    },
  ],
};<|MERGE_RESOLUTION|>--- conflicted
+++ resolved
@@ -645,7 +645,6 @@
       args: [];
     },
     {
-<<<<<<< HEAD
       "name": "transferOwnershipOneStepUnchecked",
       "accounts": [
         {
@@ -684,10 +683,6 @@
     {
       "name": "claimOwnership",
       "accounts": [
-=======
-      name: "claimOwnership";
-      accounts: [
->>>>>>> 6f5d6dcc
         {
           name: "config";
           isMut: true;
@@ -874,7 +869,6 @@
       ];
     },
     {
-<<<<<<< HEAD
       "name": "markOutboxItemAsReleased",
       "accounts": [
         {
@@ -909,10 +903,6 @@
     {
       "name": "setWormholePeer",
       "accounts": [
-=======
-      name: "setWormholePeer";
-      accounts: [
->>>>>>> 6f5d6dcc
         {
           name: "config";
           isMut: false;
@@ -2632,7 +2622,6 @@
       args: [],
     },
     {
-<<<<<<< HEAD
       "name": "transferOwnershipOneStepUnchecked",
       "accounts": [
         {
@@ -2671,10 +2660,6 @@
     {
       "name": "claimOwnership",
       "accounts": [
-=======
-      name: "claimOwnership",
-      accounts: [
->>>>>>> 6f5d6dcc
         {
           name: "config",
           isMut: true,
@@ -2861,7 +2846,6 @@
       ],
     },
     {
-<<<<<<< HEAD
       "name": "markOutboxItemAsReleased",
       "accounts": [
         {
@@ -2896,10 +2880,6 @@
     {
       "name": "setWormholePeer",
       "accounts": [
-=======
-      name: "setWormholePeer",
-      accounts: [
->>>>>>> 6f5d6dcc
         {
           name: "config",
           isMut: false,
