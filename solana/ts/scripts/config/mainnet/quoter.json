--- conflicted
+++ resolved
@@ -292,7 +292,14 @@
       "isSupported": true
     },
     {
-<<<<<<< HEAD
+      "name": "TracyAI",
+      "programId": "nttJq45pyjVKAUcieL9zrU9nsc4Q7czQFcyvvg2nmcH",
+      "tokenAddress": "C1nzFL2DD3Wqc3dzRbsrpb6tiZ6dbYsXubjVtzyHvirt",
+      "gasGost": 500000,
+      "wormholeTransceiverIndex": 0,
+      "isSupported": true
+    },
+    {
       "name": "AVAX",
       "programId": "ntTW3X39Vo1G7YdnAt62TYexBoFMfBzcJozXvmdNKtv",
       "tokenAddress": "yNBMYD9LMrmGpWbAFbJv5UkkqSvKEupvSGSZxSz7wN5",
@@ -300,15 +307,6 @@
       "wormholeTransceiverIndex": 0,
       "isSupported": true
     },
-=======
-      "name": "TracyAI",
-      "programId": "nttJq45pyjVKAUcieL9zrU9nsc4Q7czQFcyvvg2nmcH",
-      "tokenAddress": "C1nzFL2DD3Wqc3dzRbsrpb6tiZ6dbYsXubjVtzyHvirt",
-      "gasGost": 500000,
-      "wormholeTransceiverIndex": 0,
-      "isSupported": true
-    }
->>>>>>> b3f1a813
   ],
   "peerQuotes": {
     "Ethereum": {
