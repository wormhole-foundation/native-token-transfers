{
  "name": "@wormhole-foundation/sdk-examples-ntt",
  "version": "1.0.0",
  "license": "Apache-2.0",
  "main": "./dist/cjs/index.js",
  "types": "./dist/cjs/index.d.ts",
  "module": "./dist/esm/index.js",
  "description": "SDK for Solana, used in conjunction with @wormhole-foundation/sdk",
  "files": [
    "dist/esm",
    "dist/cjs"
  ],
  "keywords": [
    "wormhole",
    "sdk",
    "typescript",
    "ntt",
    "solana"
  ],
  "engines": {
    "node": ">=16"
  },
  "scripts": {
    "route": "tsx src/route.ts",
    "demo": "tsx src/index.ts",
    "prettier": "prettier --write ./src",
    "multiToken": "tsx src/multiToken.ts"
  },
  "devDependencies": {
    "dotenv": "^16.4.5",
    "nock": "^13.3.3",
    "ts-jest": "^29.1.2",
    "ts-node": "^10.9.2",
    "tsx": "^4.7.2"
  },
  "dependencies": {
<<<<<<< HEAD
    "@wormhole-foundation/sdk": "3.10.0",
=======
    "@wormhole-foundation/sdk": "^3.10.0",
>>>>>>> b69df1e2
    "@wormhole-foundation/sdk-definitions-ntt": "1.0.0",
    "@wormhole-foundation/sdk-evm-ntt": "1.0.0",
    "@wormhole-foundation/sdk-solana-ntt": "1.0.0",
    "@wormhole-foundation/sdk-route-ntt": "1.0.0"
  }
}<|MERGE_RESOLUTION|>--- conflicted
+++ resolved
@@ -34,11 +34,7 @@
     "tsx": "^4.7.2"
   },
   "dependencies": {
-<<<<<<< HEAD
-    "@wormhole-foundation/sdk": "3.10.0",
-=======
     "@wormhole-foundation/sdk": "^3.10.0",
->>>>>>> b69df1e2
     "@wormhole-foundation/sdk-definitions-ntt": "1.0.0",
     "@wormhole-foundation/sdk-evm-ntt": "1.0.0",
     "@wormhole-foundation/sdk-solana-ntt": "1.0.0",
