--- conflicted
+++ resolved
@@ -50,13 +50,8 @@
     "prettier": "prettier --write ./src ./__tests__"
   },
   "peerDependencies": {
-<<<<<<< HEAD
-    "@wormhole-foundation/sdk-base": "3.10.0",
-    "@wormhole-foundation/sdk-definitions": "3.10.0"
-=======
     "@wormhole-foundation/sdk-base": "^3.10.0",
     "@wormhole-foundation/sdk-definitions": "^3.10.0"
->>>>>>> b69df1e2
   },
   "type": "module"
 }