--- conflicted
+++ resolved
@@ -273,61 +273,10 @@
     );
   }
 
-<<<<<<< HEAD
   const rpcArgs = normalizeRpcArgs(
     argv["rpc"],
     (message) => new TokenTransferError(message)
   );
-=======
-  if (payerPath && chainToPlatform(sourceChainInput) !== "Solana") {
-    console.warn(
-      colors.yellow(
-        "--payer is only used when the source chain is Solana. Ignoring provided path."
-      )
-    );
-  }
-
-  const rpcRaw = argv["rpc"];
-  const rpcArgs = Array.isArray(rpcRaw)
-    ? rpcRaw
-    : rpcRaw
-      ? [rpcRaw]
-      : undefined;
-
-  // Reject empty override slots such as `--rpc` or `--rpc ""`
-  if (
-    rpcArgs &&
-    (rpcArgs.length === 0 ||
-      rpcArgs.some(
-        (value) => typeof value !== "string" || value.trim().length === 0
-      ))
-  ) {
-    throw new TokenTransferError(
-      "--rpc expects values in the form Chain=URL. Remove the flag or provide a valid endpoint."
-    );
-  }
-
-  // Users sometimes repeat flags; yargs returns an array in that case. Treat it as invalid.
-  if (
-    Object.prototype.hasOwnProperty.call(argv, "timeout") &&
-    (argv.timeout === undefined ||
-      argv.timeout === null ||
-      Array.isArray(argv.timeout))
-  ) {
-    throw new TokenTransferError(
-      "--timeout expects a numeric value in seconds. Remove the flag or provide a valid number."
-    );
-  }
-
-  if (
-    typeof argv.timeout === "number" &&
-    (Number.isNaN(argv.timeout) || argv.timeout <= 0)
-  ) {
-    throw new TokenTransferError(
-      "--timeout must be a positive number of seconds."
-    );
-  }
->>>>>>> d3065e61
 
   const timeoutSeconds =
     validateTimeout(
