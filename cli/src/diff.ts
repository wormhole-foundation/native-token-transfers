import chalk from "chalk";

export type Diff<T> = {
  push?: T;
  pull?: T;
};

// type that maps over the keys of an object (recursively), mapping each leaf type to Diff<T>
type DiffMap<T> = {
  [K in keyof T]: T[K] extends object ? Partial<DiffMap<T[K]>> : Diff<T[K]>;
};

function isObject(obj: any): obj is Record<string, any> {
  return obj && typeof obj === "object" && !Array.isArray(obj);
}

function isPathExcluded(path: string, excludedPaths: string[]): boolean {
  return excludedPaths.includes(path);
}

<<<<<<< HEAD
export function diffObjects<T extends Record<string, any>>(obj1: T, obj2: T, excludedPaths: string[] = [], currentPath: string = ""): Partial<DiffMap<T>> {
    const result: Partial<DiffMap<T>> = {};
    for (const key in obj1) {
        if(key === "manager") {
          continue
        }
        if (obj1.hasOwnProperty(key)) {
            const keyPath = currentPath ? `${currentPath}.${key}` : key;

            if (isPathExcluded(keyPath, excludedPaths)) {
                continue; // Skip excluded paths
            }

            if (obj2.hasOwnProperty(key)) {
                if (isObject(obj1[key]) && isObject(obj2[key])) {
                    result[key] = diffObjects(obj1[key], obj2[key], excludedPaths, keyPath);
                } else if (obj1[key] === obj2[key]) {
                    // result[key] = obj1[key] as any;
                } else {
                    result[key] = { pull: obj2[key] , push: obj1[key]} as any;
                }
            } else {
                result[key] = { push: obj1[key] } as any;
            }
=======
export function diffObjects<T extends Record<string, any>>(
  obj1: T,
  obj2: T,
  excludedPaths: string[] = [],
  currentPath: string = ""
): Partial<DiffMap<T>> {
  const result: Partial<DiffMap<T>> = {};

  for (const key in obj1) {
    if (obj1.hasOwnProperty(key)) {
      const keyPath = currentPath ? `${currentPath}.${key}` : key;

      if (isPathExcluded(keyPath, excludedPaths)) {
        continue; // Skip excluded paths
      }

      if (obj2.hasOwnProperty(key)) {
        if (isObject(obj1[key]) && isObject(obj2[key])) {
          result[key] = diffObjects(
            obj1[key],
            obj2[key],
            excludedPaths,
            keyPath
          );
        } else if (obj1[key] === obj2[key]) {
          // result[key] = obj1[key] as any;
        } else {
          result[key] = { pull: obj2[key], push: obj1[key] } as any;
>>>>>>> b69df1e2
        }
      } else {
        result[key] = { push: obj1[key] } as any;
      }
    }
  }

  for (const key in obj2) {
    if (obj2.hasOwnProperty(key) && !obj1.hasOwnProperty(key)) {
      const keyPath = currentPath ? `${currentPath}.${key}` : key;

      if (isPathExcluded(keyPath, excludedPaths)) {
        continue; // Skip excluded paths
      }

      result[key] = { pull: obj2[key] } as any;
    }
  }

  // prune empty objects
  for (const key in result) {
    if (isObject(result[key])) {
      if (result[key] && Object.keys(result[key] as object).length === 0) {
        delete result[key];
      }
    }
  }

  return result;
}

export function colorizeDiff(diff: any, indent = 2): string {
  if (!isObject(diff)) return JSON.stringify(diff, null, indent);

  const jsonString = JSON.stringify(diff, null, indent);
  let result = "";
  const lines = jsonString.split("\n");

  for (const line of lines) {
    const trimmedLine = line.trim();
    if (trimmedLine.startsWith('"') && trimmedLine.endsWith(": {")) {
      const key = trimmedLine.slice(1, trimmedLine.indexOf('": {'));
      if (isObject(diff[key]) && ("push" in diff[key] || "pull" in diff[key])) {
        const push = diff[key].push;
        const pull = diff[key].pull;
        if (push !== undefined && pull !== undefined) {
          result += `${line}\n`;
        } else if (push !== undefined) {
          result += line.replace(trimmedLine, chalk.red(trimmedLine)) + "\n";
        } else if (pull !== undefined) {
          result += line.replace(trimmedLine, chalk.green(trimmedLine)) + "\n";
        }
      } else {
        result += line + "\n";
      }
    } else if (
      trimmedLine.startsWith('"push"') ||
      trimmedLine.startsWith('"pull"')
    ) {
      const color = trimmedLine.startsWith('"push"') ? chalk.green : chalk.red;
      result += line.replace(trimmedLine, color(trimmedLine)) + "\n";
    } else {
      result += line + "\n";
    }
  }

  return result;
}<|MERGE_RESOLUTION|>--- conflicted
+++ resolved
@@ -18,7 +18,6 @@
   return excludedPaths.includes(path);
 }
 
-<<<<<<< HEAD
 export function diffObjects<T extends Record<string, any>>(obj1: T, obj2: T, excludedPaths: string[] = [], currentPath: string = ""): Partial<DiffMap<T>> {
     const result: Partial<DiffMap<T>> = {};
     for (const key in obj1) {
@@ -27,34 +26,6 @@
         }
         if (obj1.hasOwnProperty(key)) {
             const keyPath = currentPath ? `${currentPath}.${key}` : key;
-
-            if (isPathExcluded(keyPath, excludedPaths)) {
-                continue; // Skip excluded paths
-            }
-
-            if (obj2.hasOwnProperty(key)) {
-                if (isObject(obj1[key]) && isObject(obj2[key])) {
-                    result[key] = diffObjects(obj1[key], obj2[key], excludedPaths, keyPath);
-                } else if (obj1[key] === obj2[key]) {
-                    // result[key] = obj1[key] as any;
-                } else {
-                    result[key] = { pull: obj2[key] , push: obj1[key]} as any;
-                }
-            } else {
-                result[key] = { push: obj1[key] } as any;
-            }
-=======
-export function diffObjects<T extends Record<string, any>>(
-  obj1: T,
-  obj2: T,
-  excludedPaths: string[] = [],
-  currentPath: string = ""
-): Partial<DiffMap<T>> {
-  const result: Partial<DiffMap<T>> = {};
-
-  for (const key in obj1) {
-    if (obj1.hasOwnProperty(key)) {
-      const keyPath = currentPath ? `${currentPath}.${key}` : key;
 
       if (isPathExcluded(keyPath, excludedPaths)) {
         continue; // Skip excluded paths
@@ -72,7 +43,6 @@
           // result[key] = obj1[key] as any;
         } else {
           result[key] = { pull: obj2[key], push: obj1[key] } as any;
->>>>>>> b69df1e2
         }
       } else {
         result[key] = { push: obj1[key] } as any;
