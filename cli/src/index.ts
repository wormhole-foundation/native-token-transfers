--- conflicted
+++ resolved
@@ -103,9 +103,8 @@
 import { getAvailableVersions, getGitTagName } from "./tag";
 import * as configuration from "./configuration";
 import { createTokenTransferCommand } from "./tokenTransfer";
-<<<<<<< HEAD
-import { AbiCoder, ethers, Interface } from "ethers";
-import { newSignSendWaiter, signSendWaitWithOverride } from "./signSendWait.js";
+import { ethers, Interface } from "ethers";
+import { newSignSendWaiter } from "./signSendWait.js";
 import {
   collectMissingConfigs,
   printMissingConfigReport,
@@ -113,14 +112,6 @@
   validatePayerOption,
 } from "./validation";
 import type { Deployment } from "./validation";
-
-// TODO: contract upgrades on solana
-// TODO: set special relaying?
-// TODO: currently, we just default all evm chains to standard relaying. should we not do that? what's a good way to configure this?
-=======
-import { ethers, Interface } from "ethers";
-import { newSignSendWaiter } from "./signSendWait.js";
->>>>>>> d3065e61
 
 // TODO: check if manager can mint the token in burning mode (on solana it's
 // simple. on evm we need to simulate with prank)
@@ -1459,40 +1450,6 @@
         fixable++;
       }
 
-<<<<<<< HEAD
-=======
-      for (const [chain, missingConfig] of Object.entries(missing)) {
-        console.error(`${chain} status:`);
-        for (const manager of missingConfig.managerPeers) {
-          console.error(`  Missing manager peer: ${manager.address.chain}`);
-        }
-        for (const transceiver of missingConfig.transceiverPeers) {
-          console.error(`  Missing transceiver peer: ${transceiver.chain}`);
-        }
-        if (missingConfig.solanaWormholeTransceiver) {
-          console.error("  Missing Solana wormhole transceiver");
-        }
-        if (missingConfig.solanaUpdateLUT) {
-          console.error("  Missing or outdated LUT");
-        }
-      }
-
-      // Check executor availability for EVM chains
-      for (const [chain, deployment] of Object.entries(deps)) {
-        assertChain(chain);
-        const platform = chainToPlatform(chain);
-        if (
-          platform === "Evm" &&
-          !hasExecutorDeployed(network, chain as EvmChains)
-        ) {
-          console.log(
-            colors.yellow(
-              `On ${chain} ${network} no executor is deployed. Please check with the Wormhole team for availability.`
-            )
-          );
-        }
-      }
->>>>>>> d3065e61
       if (fixable > 0) {
         console.error(
           "Run `ntt pull` to pull the remote configuration (overwriting the local one)"
@@ -2699,20 +2656,6 @@
   .demandCommand()
   .parse();
 
-<<<<<<< HEAD
-=======
-// Implicit configuration that's missing from a contract deployment. These are
-// implicit in the sense that they don't need to be explicitly set in the
-// deployment file.
-// For example, all managers and transceivers need to be registered with each other.
-type MissingImplicitConfig = {
-  managerPeers: Ntt.Peer<Chain>[];
-  transceiverPeers: ChainAddress<Chain>[];
-  solanaWormholeTransceiver: boolean;
-  solanaUpdateLUT: boolean;
-};
-
->>>>>>> d3065e61
 function checkConfigErrors(
   deps: Partial<{ [C in Chain]: Deployment<Chain> }>
 ): number {
@@ -4485,131 +4428,6 @@
   });
 }
 
-<<<<<<< HEAD
-=======
-async function missingConfigs(
-  deps: Partial<{ [C in Chain]: Deployment<Chain> }>,
-  verbose: boolean
-): Promise<Partial<{ [C in Chain]: MissingImplicitConfig }>> {
-  const missingConfigs: Partial<{ [C in Chain]: MissingImplicitConfig }> = {};
-
-  for (const [fromChain, from] of Object.entries(deps)) {
-    let count = 0;
-    assertChain(fromChain);
-
-    let missing: MissingImplicitConfig = {
-      managerPeers: [],
-      transceiverPeers: [],
-      solanaWormholeTransceiver: false,
-      solanaUpdateLUT: false,
-    };
-
-    if (chainToPlatform(fromChain) === "Solana") {
-      const solanaNtt = from.ntt as SolanaNtt<Network, SolanaChains>;
-      const selfWormholeTransceiver = solanaNtt.pdas
-        .registeredTransceiver(new PublicKey(solanaNtt.contracts.ntt!.manager))
-        .toBase58();
-      const registeredSelfTransceiver = await retryWithExponentialBackoff(
-        () =>
-          solanaNtt.connection.getAccountInfo(
-            new PublicKey(selfWormholeTransceiver)
-          ),
-        5,
-        5000
-      );
-      if (registeredSelfTransceiver === null) {
-        count++;
-        missing.solanaWormholeTransceiver = true;
-      }
-
-      // here we just check if the LUT update function returns an instruction.
-      // if it does, it means the LUT is missing or outdated.  notice that
-      // we're not actually updating the LUT here, just checking if it's
-      // missing, so it's ok to use the 0 pubkey as the payer.
-      const updateLUT = solanaNtt.initializeOrUpdateLUT({
-        payer: new PublicKey(0),
-        owner: new PublicKey(0),
-      });
-      // check if async generator is non-empty
-      if (!(await updateLUT.next()).done) {
-        count++;
-        missing.solanaUpdateLUT = true;
-      }
-    }
-
-    for (const [toChain, to] of Object.entries(deps)) {
-      assertChain(toChain);
-      if (fromChain === toChain) {
-        continue;
-      }
-      if (verbose) {
-        process.stdout.write(
-          `Verifying registration for ${fromChain} -> ${toChain}......\n`
-        );
-      }
-      const peer = await retryWithExponentialBackoff(
-        () => from.ntt.getPeer(toChain),
-        5,
-        5000
-      );
-      if (peer === null) {
-        const configLimit = from.config.local?.limits?.inbound?.[
-          toChain
-        ]?.replace(".", "");
-        count++;
-        missing.managerPeers.push({
-          address: to.manager,
-          tokenDecimals: to.decimals,
-          inboundLimit: BigInt(configLimit ?? 0),
-        });
-      } else {
-        if (
-          // @ts-ignore TODO
-          !Buffer.from(peer.address.address.address).equals(
-            // @ts-ignore TODO
-            Buffer.from(to.manager.address.address)
-          )
-        ) {
-          console.error(`Peer address mismatch for ${fromChain} -> ${toChain}`);
-        }
-        if (peer.tokenDecimals !== to.decimals) {
-          console.error(
-            `Peer decimals mismatch for ${fromChain} -> ${toChain}`
-          );
-        }
-      }
-
-      const transceiverPeer = await retryWithExponentialBackoff(
-        () => from.whTransceiver.getPeer(toChain),
-        5,
-        5000
-      );
-      const transceiverAddress = await to.whTransceiver.getAddress();
-      if (transceiverPeer === null) {
-        count++;
-        missing.transceiverPeers.push(transceiverAddress);
-      } else {
-        if (
-          // @ts-ignore TODO
-          !Buffer.from(transceiverPeer.address.address).equals(
-            // @ts-ignore TODO
-            Buffer.from(transceiverAddress.address.address)
-          )
-        ) {
-          console.error(
-            `Transceiver peer address mismatch for ${fromChain} -> ${toChain}`
-          );
-        }
-      }
-    }
-    if (count > 0) {
-      missingConfigs[fromChain] = missing;
-    }
-  }
-  return missingConfigs;
-}
-
->>>>>>> d3065e61
 async function pushDeployment<C extends Chain>(
   deployment: Deployment<C>,
   signSendWaitFunc: ReturnType<typeof newSignSendWaiter>,
