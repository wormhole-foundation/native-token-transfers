#!/usr/bin/env bun
import "./side-effects"; // doesn't quite work for silencing the bigint error message. why?
// Import local SDK first to ensure address registration happens before any SDK usage
import { StacksAddress } from "@wormhole-foundation/sdk-stacks";
import evm from "@wormhole-foundation/sdk/platforms/evm";
import solana from "@wormhole-foundation/sdk/platforms/solana";
import sui from "@wormhole-foundation/sdk/platforms/sui";
<<<<<<< HEAD
import stacks from "@wormhole-foundation/sdk/platforms/stacks";
import { encoding, type RpcConnection, type UnsignedTransaction, type WormholeConfigOverrides } from '@wormhole-foundation/sdk-connect';
=======
import {
  encoding,
  type RpcConnection,
  type UnsignedTransaction,
  type WormholeConfigOverrides,
} from "@wormhole-foundation/sdk-connect";
>>>>>>> b69df1e2
import { execSync } from "child_process";
import * as myEvmSigner from "./evmsigner.js";

import chalk from "chalk";
import yargs from "yargs";
import { $ } from "bun";
import { hideBin } from "yargs/helpers";
import {
  AddressLookupTableAccount,
  Connection,
  Keypair,
  PublicKey,
  SendTransactionError,
  TransactionMessage,
  VersionedTransaction,
} from "@solana/web3.js";
import * as solanaWeb3 from "@solana/web3.js";
import * as spl from "@solana/spl-token";
import fs from "fs";
import path from "path";
import readline from "readline";
<<<<<<< HEAD
import { ChainContext, UniversalAddress, Wormhole, assertChain, canonicalAddress, chainToPlatform, chains, isNetwork, keccak256, networks, platforms, signSendWait, toNative, toUniversal, type AccountAddress, type Chain, type ChainAddress, type Network, type Platform, type SignAndSendSigner, type UniversalOrNative } from "@wormhole-foundation/sdk";
=======
import {
  ChainContext,
  UniversalAddress,
  Wormhole,
  assertChain,
  canonicalAddress,
  chainToPlatform,
  chains,
  isNetwork,
  networks,
  platforms,
  signSendWait,
  toUniversal,
  type AccountAddress,
  type Chain,
  type ChainAddress,
  type Network,
  type Platform,
} from "@wormhole-foundation/sdk";
>>>>>>> b69df1e2
import { Transaction } from "@mysten/sui/transactions";
import { bcs } from "@mysten/sui/bcs";
import "@wormhole-foundation/sdk-evm-ntt";
import "@wormhole-foundation/sdk-solana-ntt";
import "@wormhole-foundation/sdk-sui-ntt";
<<<<<<< HEAD
import "@wormhole-foundation/sdk-stacks-ntt";
import type { Ntt, NttTransceiver } from "@wormhole-foundation/sdk-definitions-ntt";

import { type SolanaChains, SolanaAddress } from "@wormhole-foundation/sdk-solana";
=======
import "@wormhole-foundation/sdk-definitions-ntt";
import type {
  Ntt,
  NttTransceiver,
} from "@wormhole-foundation/sdk-definitions-ntt";

import {
  type SolanaChains,
  SolanaAddress,
} from "@wormhole-foundation/sdk-solana";
>>>>>>> b69df1e2
import { type SuiChains } from "@wormhole-foundation/sdk-sui";
import { registerSolanaTransceiver } from "./solanaHelpers";

import { colorizeDiff, diffObjects } from "./diff";
import { forgeSignerArgs, getSigner, type SignerType } from "./getSigner";
import { handleDeploymentError } from "./error";
import { loadConfig, type ChainConfig, type Config } from "./deployments";
export type { ChainConfig, Config } from "./deployments";

// Configuration fields that should be excluded from diff operations
// These are local-only configurations that don't have on-chain representations
const EXCLUDED_DIFF_PATHS = [
  "transceivers.wormhole.executor",
  "managerVariant",
];

// Helper functions for nested object access
function getNestedValue(obj: any, path: string[]): any {
  return path.reduce((current, key) => current?.[key], obj);
}

function setNestedValue(obj: any, path: string[], value: any): void {
  const lastKey = path.pop()!;
  const target = path.reduce((current, key) => {
    if (!current[key]) current[key] = {};
    return current[key];
  }, obj);
  target[lastKey] = value;
}

import { NTT, SolanaNtt } from "@wormhole-foundation/sdk-solana-ntt";
import type {
  EvmNtt,
  EvmNttWormholeTranceiver,
} from "@wormhole-foundation/sdk-evm-ntt";
import { SuiNtt } from "@wormhole-foundation/sdk-sui-ntt";
import type {
  EvmChains,
  EvmNativeSigner,
  EvmUnsignedTransaction,
} from "@wormhole-foundation/sdk-evm";
import { getAvailableVersions, getGitTagName } from "./tag";
import * as configuration from "./configuration";
import { createTokenTransferCommand } from "./tokenTransfer";
import { AbiCoder, ethers, Interface } from "ethers";
import { newSignSendWaiter, signSendWaitWithOverride } from "./signSendWait.js";
import { StacksPlatform, type StacksChains } from "@wormhole-foundation/sdk-stacks";
import { broadcastTransaction, Cl, fetchNonce, makeContractCall, makeContractDeploy, PostConditionMode } from "@stacks/transactions";
import type { StacksNtt } from "@wormhole-foundation/sdk-stacks-ntt";

// TODO: contract upgrades on solana
// TODO: set special relaying?
// TODO: currently, we just default all evm chains to standard relaying. should we not do that? what's a good way to configure this?

// TODO: check if manager can mint the token in burning mode (on solana it's
// simple. on evm we need to simulate with prank)
const overrides: WormholeConfigOverrides<Network> = (function () {
  // read overrides.json file if exists
  if (fs.existsSync("overrides.json")) {
    console.error(chalk.yellow("Using overrides.json"));
    return JSON.parse(fs.readFileSync("overrides.json").toString());
  } else {
    return {};
  }
})();

// Setup Sui environment for consistent CLI usage with automatic cleanup
async function withSuiEnv<N extends Network, C extends Chain, T>(
  pwd: string,
  ch: ChainContext<N, C>,
  fn: () => Promise<T>
): Promise<T> {
  console.log("Setting up Sui environment...");

  // Store original environment variable
  const originalSuiConfigDir = process.env.SUI_CONFIG_DIR;

  // Create .sui directory in project root
  const suiConfigDir = path.resolve(path.join(pwd, ".sui"));
  fs.rmSync(suiConfigDir, { recursive: true, force: true });
  fs.mkdirSync(suiConfigDir, { recursive: true });

  try {
    // Set SUI_CONFIG_DIR environment variable
    process.env.SUI_CONFIG_DIR = suiConfigDir;

    console.log(`Using SUI_CONFIG_DIR: ${suiConfigDir}`);

    // Create client.yaml configuration file
    const clientYamlContent = `keystore:
  File: "${suiConfigDir}/sui.keystore"
envs:
  - alias: local
    rpc: "http://127.0.0.1:9000"
    ws: ~
active_env: local
active_address: ~
`;
    fs.writeFileSync(path.join(suiConfigDir, "client.yaml"), clientYamlContent);

    // Create empty keystore file
    fs.writeFileSync(path.join(suiConfigDir, "sui.keystore"), "[]");

    console.log("Created Sui configuration files");

    // Import private key if SUI_PRIVATE_KEY environment variable is set
    const privateKey = process.env.SUI_PRIVATE_KEY;
    if (privateKey) {
      console.log("Importing private key from SUI_PRIVATE_KEY...");
      try {
        execSync(`sui keytool import "${privateKey}" ed25519 --alias default`, {
          stdio: undefined,
          env: process.env,
        });
        console.log("Private key imported successfully");
      } catch (error) {
        console.error("Failed to import private key:", error);
        throw error;
      }
    }

    // Get RPC URL from chain context
    const rpcUrl = ch.config.rpc;
    console.error(rpcUrl);

    // Determine network environment based on RPC URL
    let envAlias: string;
    if (rpcUrl.includes("mainnet")) {
      envAlias = "mainnet";
    } else if (rpcUrl.includes("testnet")) {
      envAlias = "testnet";
    } else {
      envAlias = "devnet";
    }

    // Create or update the environment
    console.log(`Setting up ${envAlias} environment with RPC: ${rpcUrl}`);
    try {
      execSync(`sui client new-env --alias ${envAlias} --rpc ${rpcUrl}`, {
        stdio: "inherit",
        env: process.env,
      });
    } catch (error) {
      // Environment might already exist, try to switch to it
      console.log(
        `Environment ${envAlias} may already exist, switching to it...`
      );
    }

    // Switch to the environment
    try {
      execSync(`sui client switch --env ${envAlias}`, {
        stdio: "inherit",
        env: process.env,
      });
      console.log(`Switched to ${envAlias} environment`);
    } catch (error) {
      console.error(`Failed to switch to ${envAlias} environment:`, error);
      throw error;
    }

    // Execute the provided function
    return await fn();
  } finally {
    // remove directory
    // fs.rmSync(suiConfigDir, { recursive: true, force: true });
    // Cleanup: restore original environment variable
    if (originalSuiConfigDir !== undefined) {
      process.env.SUI_CONFIG_DIR = originalSuiConfigDir;
    } else {
      delete process.env.SUI_CONFIG_DIR;
    }

    console.log("Sui environment cleaned up");
  }
}

export type Deployment<C extends Chain> = {
  ctx: ChainContext<Network, C>;
  ntt: Ntt<Network, C>;
  whTransceiver: NttTransceiver<Network, C, Ntt.Attestation>;
  decimals: number;
  manager: ChainAddress<C>;
  config: {
    remote?: ChainConfig;
    local?: ChainConfig;
  };
};

// Extended ChainAddress type for Sui deployments that includes additional metadata
export type SuiDeploymentResult<C extends Chain> = ChainAddress<C> & {
  adminCaps?: {
    wormholeTransceiver?: string;
  };
  transceiverStateIds?: {
    wormhole?: string;
  };
  packageIds?: {
    ntt?: string;
    nttCommon?: string;
    wormholeTransceiver?: string;
  };
};

<<<<<<< HEAD
export type StacksDeploymentResult<C extends Chain> = ChainAddress<C> & {
  state: UniversalOrNative<C>
}

// TODO: rename
export type ChainConfig = {
    version: string,
    mode: Ntt.Mode,
    paused: boolean,
    owner: string,
    pauser?: string,
    manager: string,
    token: string,
    transceivers: {
        threshold: number,
        wormhole: { address: string, pauser?: string, executor?: boolean },
    },
    limits: {
        outbound: string,
        inbound: Partial<{ [C in Chain]: string }>,
    },
}
=======
const options = {
  network: {
    alias: "n",
    describe: "Network",
    choices: networks,
    demandOption: true,
  },
  deploymentPath: {
    alias: "p",
    describe: "Path to the deployment file",
    default: "deployment.json",
    type: "string",
  },
  yes: {
    alias: "y",
    describe: "Skip confirmation",
    type: "boolean",
    default: false,
  },
  signerType: {
    alias: "s",
    describe: "Signer type",
    type: "string",
    choices: ["privateKey", "ledger"],
    default: "privateKey",
  },
  verbose: {
    alias: "v",
    describe: "Verbose output",
    type: "boolean",
    default: false,
  },
  chain: {
    describe: "Chain",
    type: "string",
    choices: chains,
    demandOption: true,
  },
  address: {
    describe: "Address",
    type: "string",
    demandOption: true,
  },
  local: {
    describe: "Use the current local version for deployment (advanced).",
    type: "boolean",
    default: false,
  },
  version: {
    describe: "Version of NTT to deploy",
    type: "string",
    demandOption: false,
  },
  latest: {
    describe: "Use the latest version",
    type: "boolean",
    default: false,
  },
  platform: {
    describe: "Platform",
    type: "string",
    choices: platforms,
    demandOption: true,
  },
  skipVerify: {
    describe: "Skip contract verification",
    type: "boolean",
    default: false,
  },
  gasEstimateMultiplier: {
    describe: "Gas estimate multiplier for EVM deployments (e.g., 200 for 2x)",
    type: "number",
  },
  payer: {
    describe: "Path to the payer json file (Solana)",
    type: "string",
  },
  skipChain: {
    describe: "Skip chains",
    type: "array",
    choices: chains,
  },
  onlyChain: {
    describe: "Only do these chains (can be skipped)",
    type: "array",
    choices: chains,
  },
} as const;
>>>>>>> b69df1e2

/**
 * Executes a callback with deployment scripts, optionally overriding them with version 1 scripts.
 *
 * Version 1 Script Override:
 * --------------------------
 * For version 1 deployments (scripts without DEPLOY_SCRIPT_VERSION comment), we extract the
 * scripts from commit 3f56da6541eb9d09f84cc676391e6fbc5b687dd7. This commit contains the last
 * known-good version 1 scripts that are compatible with all old NTT versions.
 *
 * Why override version 1 scripts?
 * - Version 1 scripts in old worktrees don't all work
 * - The scripts at commit 3f56da6541eb9d09f84cc676391e6fbc5b687dd7 is known to work for all old versions
 * - This ensures consistent behaviour across all version 1 deployments
 *
 * Starting from version 2, scripts in the worktree are reliable and can be used as-is.
 * Version 2+ scripts include the DEPLOY_SCRIPT_VERSION comment and use environment variables.
 */
async function withDeploymentScript<A>(
  pwd: string,
  useBundledV1Scripts: boolean,
  then: () => Promise<A>
): Promise<A> {
  ensureNttRoot(pwd);

  const scriptDir = `${pwd}/evm/script`;
  const backupDir = `${pwd}/evm/script.backup`;

  // Override with v1 scripts from git commit if needed
  if (useBundledV1Scripts && pwd !== ".") {
    // Remove any existing backup
    if (fs.existsSync(backupDir)) {
      fs.rmSync(backupDir, { recursive: true, force: true });
    }

    // Backup original worktree scripts
    if (fs.existsSync(scriptDir)) {
      fs.cpSync(scriptDir, backupDir, { recursive: true });
    }

    // Extract v1 scripts from the specific git commit
    const tempDir = `${pwd}/evm/script.temp`;
    const absoluteTempDir = path.resolve(tempDir);
    fs.mkdirSync(tempDir, { recursive: true });

    try {
      // Use git archive to extract evm/script from commit 3f56da6541eb9d09f84cc676391e6fbc5b687dd7
      // - git archive must run from repository root (process.cwd())
      // - Extract to absolute path to handle worktree locations correctly
      // - --strip-components=2 removes both "evm/" and "script/" path prefixes
      execSync(
        `git archive 3f56da6541eb9d09f84cc676391e6fbc5b687dd7 evm/script | tar -x -C "${absoluteTempDir}" --strip-components=2`,
        { cwd: process.cwd(), stdio: 'pipe' }
      );

      // Replace the script directory with the extracted version
      fs.rmSync(scriptDir, { recursive: true, force: true });
      fs.cpSync(tempDir, scriptDir, { recursive: true });
    } finally {
      // Clean up temp directory
      if (fs.existsSync(tempDir)) {
        fs.rmSync(tempDir, { recursive: true, force: true });
      }
    }
  }

  try {
    return await then();
  } finally {
    // Restore original scripts if we overrode them
    if (useBundledV1Scripts && pwd !== ".") {
      fs.rmSync(scriptDir, { recursive: true, force: true });
      if (fs.existsSync(backupDir)) {
        fs.cpSync(backupDir, scriptDir, { recursive: true });
        fs.rmSync(backupDir, { recursive: true, force: true });
      }
    }
  }
}

/**
 * Detects the deploy script version by checking for DEPLOY_SCRIPT_VERSION comment
 * Version 1: Scripts with run() method that takes explicit parameters
 * Version 2+: Scripts with run() method that reads from environment variables
 */
function detectDeployScriptVersion(pwd: string): number {
  const scriptPath = `${pwd}/evm/script/DeployWormholeNtt.s.sol`;

  if (!fs.existsSync(scriptPath)) {
    throw new Error(`Deploy script not found: ${scriptPath}`);
  }

  const scriptContent = fs.readFileSync(scriptPath, "utf8");

  // Look for DEPLOY_SCRIPT_VERSION comment
  const versionMatch = scriptContent.match(/\/\/\s*DEPLOY_SCRIPT_VERSION:\s*(\d+)/);

  if (versionMatch) {
    return parseInt(versionMatch[1], 10);
  }

  // Default to version 1 if no version comment found
  return 1;
}

/**
 * Checks if manager variants are supported by checking if NttManagerNoRateLimiting.sol exists
 */
function supportsManagerVariants(pwd: string): boolean {
  const noRateLimitingPath = `${pwd}/evm/src/NttManager/NttManagerNoRateLimiting.sol`;
  return fs.existsSync(noRateLimitingPath);
}

yargs(hideBin(process.argv))
  .wrap(Math.min(process.stdout.columns || 120, 160)) // Use terminal width, but no more than 160 characters
  .scriptName("ntt")
  .version(
    (() => {
      const ver = nttVersion();
      if (!ver) {
        return "unknown";
      }
      const { version, commit, path, remote } = ver;
      const defaultPath = `${process.env.HOME}/.ntt-cli/.checkout`;
      const remoteString = remote.includes("wormhole-foundation")
        ? ""
        : `${remote}@`;
      if (path === defaultPath) {
        return `ntt v${version} (${remoteString}${commit})`;
      } else {
        return `ntt v${version} (${remoteString}${commit}) from ${path}`;
      }
    })()
  )
  // config group of commands
  .command("config", "configuration commands", configuration.command)
  .command(
    "update",
    "update the NTT CLI",
    (yargs) =>
      yargs
        .option("path", {
          describe:
            "Path to a local NTT repo to install from. If not specified, the latest version will be installed.",
          type: "string",
        })
        .option("branch", {
          describe: "Git branch to install from",
          type: "string",
        })
        .option("repo", {
          describe: "Git repository to install from",
          type: "string",
        })
        .example("$0 update", "Update the NTT CLI to the latest version")
        .example(
          "$0 update --path /path/to/ntt",
          "Update the NTT CLI from a local repo"
        )
        .example(
          "$0 update --branch cli",
          "Update the NTT CLI to the cli branch"
        ),
    async (argv) => {
      const localPath = argv["path"];
      if (localPath) {
        if (argv["ref"]) {
          console.error("Cannot specify both --path and --ref");
          process.exit(1);
        }
        if (argv["repo"]) {
          console.error("Cannot specify both --path and --repo");
          process.exit(1);
        }
        await $`${localPath}/cli/install.sh`;
      } else {
        let branchArg = "";
        let repoArg = "";
        if (argv["branch"]) {
          branchArg = `--branch ${argv["branch"]}`;
        }
        if (argv["repo"]) {
          repoArg = `--repo ${argv["repo"]}`;
        }
        const installScript =
          "https://raw.githubusercontent.com/wormhole-foundation/native-token-transfers/main/cli/install.sh";
        // save it to "$HOME/.ntt-cli/install.sh"
        const nttDir = `${process.env.HOME}/.ntt-cli`;
        const installer = `${nttDir}/install.sh`;
        execSync(`mkdir -p ${nttDir}`);
        execSync(`curl -s ${installScript} > ${installer}`);
        execSync(`chmod +x ${installer}`);
        execSync(`${installer} ${branchArg} ${repoArg}`, { stdio: "inherit" });
      }
    }
  )
  .command(
    "new <path>",
    "create a new NTT project",
    (yargs) =>
      yargs
        .positional("path", {
          describe: "Path to the project",
          type: "string",
          demandOption: true,
        })
        .example(
          "$0 new my-ntt-project",
          "Create a new NTT project in the 'my-ntt-project' directory"
        ),
    async (argv) => {
      const git = execSync(
        "git rev-parse --is-inside-work-tree || echo false",
        {
          stdio: ["inherit", null, null],
        }
      );
      if (git.toString().trim() === "true") {
        console.error("Already in a git repository");
        process.exit(1);
      }
      const path = argv["path"];
      await $`git clone -b main https://github.com/wormhole-foundation/native-token-transfers.git ${path}`;
    }
  )
  .command(
    "add-chain <chain>",
    "add a chain to the deployment file",
    (yargs) =>
      yargs
        .positional("chain", options.chain)
        // TODO: add ability to specify manager address (then just pull the config)
        // .option("manager", {
        //     describe: "Manager address",
        //     type: "string",
        // })
        .option("program-key", {
          describe: "Path to program key json (Solana)",
          type: "string",
        })
        .option("payer", {
          describe: "Path to payer key json (Solana)",
          type: "string",
        })
        .option("binary", {
          describe: "Path to program binary (.so file -- Solana)",
          type: "string",
        })
        .option("token", {
          describe: "Token address",
          type: "string",
        })
        .option("mode", {
          alias: "m",
          describe: "Mode",
          type: "string",
          choices: ["locking", "burning"],
        })
        .option("solana-priority-fee", {
          describe: "Priority fee for Solana deployment (in microlamports)",
          type: "number",
          default: 50000,
        })
        .option("sui-gas-budget", {
          describe: "Gas budget for Sui deployment",
          type: "number",
          default: 500000000,
        })
        .option("sui-package-path", {
          describe:
            "Path to Sui Move package directory (relative to project root)",
          type: "string",
          default: "sui",
        })
        .option("sui-wormhole-state", {
          describe:
            "Wormhole state object ID for Sui (optional, will lookup from SDK if not provided)",
          type: "string",
        })
        .option("sui-treasury-cap", {
          describe: "Treasury cap object ID for Sui burning mode deployment",
          type: "string",
        })
        .option("signer-type", options.signerType)
        .option("skip-verify", options.skipVerify)
        .option("gas-estimate-multiplier", options.gasEstimateMultiplier)
        .option("ver", options.version)
        .option("latest", options.latest)
        .option("local", options.local)
        .option("path", options.deploymentPath)
        .option("yes", options.yes)
        .option("executor", {
          describe: "Use executor mode",
          type: "boolean",
          default: true,
        })
        .option("manager-variant", {
          describe: "NttManager variant to deploy (EVM only)",
          type: "string",
          choices: ["standard", "noRateLimiting", "wethUnwrap"],
          default: "standard",
        })
        .example(
          "$0 add-chain Ethereum --token 0x1234... --mode burning --latest",
          "Add Ethereum chain with the latest contract version in burning mode"
        )
        .example(
          "$0 add-chain Solana --token Sol1234... --mode locking --ver 1.0.0",
          "Add Solana chain with a specific contract version in locking mode"
        )
        .example(
          "$0 add-chain Avalanche --token 0xabcd... --mode burning --local",
          "Add Avalanche chain using the local contract version"
        )
        .example(
          "$0 add-chain Base --token 0xdef... --mode burning --executor",
          "Add Base chain with executor mode enabled"
        )
        .example(
          "$0 add-chain Sui --token 0x123::mycoin::MYCOIN --mode burning --sui-treasury-cap 0xabc123... --latest",
          "Add Sui chain in burning mode with treasury cap"
        ),
    async (argv) => {
      const path = argv["path"];
      const deployments: Config = loadConfig(path);
      const chain: Chain = argv["chain"];
      const version = resolveVersion(
        argv["latest"],
        argv["ver"],
        argv["local"],
        chainToPlatform(chain)
      );
      let mode = argv["mode"] as Ntt.Mode | undefined;
      const signerType = argv["signer-type"] as SignerType;
      const token = argv["token"];
      const network = deployments.network as Network;

      if (chain in deployments.chains) {
        console.error(`Chain ${chain} already exists in ${path}`);
        process.exit(1);
      }

      validateChain(network, chain);

      const existsLocking = Object.values(deployments.chains).some(
        (c) => c.mode === "locking"
      );

      if (existsLocking) {
        if (mode && mode === "locking") {
          console.error("Only one locking chain is allowed");
          process.exit(1);
        }
        mode = "burning";
      }

<<<<<<< HEAD
            // TODO: factor out to function to get chain context
            const wh = new Wormhole(network, [solana.Platform, evm.Platform, sui.Platform, stacks.Platform], overrides);
            const ch = wh.getChain(chain);
=======
      if (!mode) {
        console.error("Mode is required (use --mode)");
        process.exit(1);
      }
>>>>>>> b69df1e2

      if (!token) {
        console.error("Token is required (use --token)");
        process.exit(1);
      }

      // HyperEVM confirmation
      if (chain === "HyperEVM" && !argv["yes"]) {
        console.log(chalk.yellow("⚠️  HyperEVM Deployment Requirements:"));
        console.log(
          chalk.yellow(
            "Before proceeding with the HyperEVM deployment, please ensure:"
          )
        );
        console.log(
          chalk.yellow(
            "1. You have created a verified account by depositing into Hyperliquid from the deployer wallet"
          )
        );
        console.log(
          chalk.white("Hyperliquid app: https://app.hyperliquid.xyz/")
        );
        console.log(
          chalk.yellow(
            "2. You have enabled larger blocks to be used for the deployment"
          )
        );
        console.log(
          chalk.white(
            "Docs: https://hyperliquid.gitbook.io/hyperliquid-docs/for-developers/hyperevm/dual-block-architecture"
          )
        );
        console.log(chalk.yellow(""));

        await askForConfirmation(
          "Did you make sure to do steps 1 & 2 mentioned above?"
        );
      }

      // let's deploy

      // TODO: factor out to function to get chain context
      const wh = new Wormhole(
        network,
        [solana.Platform, evm.Platform, sui.Platform],
        overrides
      );
      const ch = wh.getChain(chain);

      // TODO: make manager configurable
      const deployedManager = await deploy(
        version,
        mode,
        ch,
        token,
        signerType,
        !argv["skip-verify"],
        argv["yes"],
        argv["executor"],
        argv["manager-variant"],
        argv["payer"],
        argv["program-key"],
        argv["binary"],
        argv["solana-priority-fee"],
        argv["sui-gas-budget"],
        argv["sui-package-path"],
        argv["sui-wormhole-state"],
        argv["sui-treasury-cap"],
        argv["gas-estimate-multiplier"]
      );

      const [config, _ctx, _ntt, decimals] = await pullChainConfig(
        network,
        deployedManager,
        overrides
      );

      console.log("token decimals:", chalk.yellow(decimals));

      config.transceivers.wormhole.executor = argv["executor"];

      // Add manager variant to config for EVM chains
      const platform = chainToPlatform(chain);
      if (platform === "Evm" && argv["manager-variant"]) {
        (config as any).managerVariant = argv["manager-variant"];
      }

      deployments.chains[chain] = config;
      fs.writeFileSync(path, JSON.stringify(deployments, null, 2));
      console.log(`Added ${chain} to ${path}`);
    }
  )
  .command(
    "upgrade <chain>",
    "upgrade the contract on a specific chain",
    (yargs) =>
      yargs
        .positional("chain", options.chain)
        .option("ver", options.version)
        .option("latest", {
          describe: "Use the latest version",
          type: "boolean",
          default: false,
        })
        .option("local", options.local)
        .option("signer-type", options.signerType)
        .option("skip-verify", options.skipVerify)
        .option("path", options.deploymentPath)
        .option("yes", options.yes)
        .option("payer", {
          describe: "Path to payer key json (Solana)",
          type: "string",
        })
        .option("program-key", {
          describe: "Path to program key json (Solana)",
          type: "string",
        })
        .option("binary", {
          describe: "Path to program binary (.so file -- Solana)",
          type: "string",
        })
        .option("gas-estimate-multiplier", options.gasEstimateMultiplier)
        .option("manager-variant", {
          describe: "NttManager variant to upgrade to (EVM only). If not specified, preserves the existing variant from deployment config.",
          type: "string",
          choices: ["standard", "noRateLimiting", "wethUnwrap"],
        })
        .example(
          "$0 upgrade Ethereum --latest",
          "Upgrade the Ethereum contract to the latest version"
        )
        .example(
          "$0 upgrade Solana --ver 1.1.0",
          "Upgrade the Solana contract to version 1.1.0"
        )
        .example(
          "$0 upgrade Polygon --local --skip-verify",
          "Upgrade the Polygon contract using the local version, skipping explorer bytecode verification"
        ),
    async (argv) => {
      const path = argv["path"];
      const deployments: Config = loadConfig(path);
      const chain: Chain = argv["chain"];
      const signerType = argv["signer-type"] as SignerType;
      const network = deployments.network as Network;

      if (!(chain in deployments.chains)) {
        console.error(`Chain ${chain} not found in ${path}`);
        process.exit(1);
      }

      const chainConfig = deployments.chains[chain]!;
      const currentVersion = chainConfig.version;
      const platform = chainToPlatform(chain);

      const toVersion = resolveVersion(
        argv["latest"],
        argv["ver"],
        argv["local"],
        platform
      );

      if (argv["local"]) {
        await warnLocalDeployment(argv["yes"]);
      }

      if (toVersion === currentVersion && !argv["local"]) {
        console.log(`Chain ${chain} is already at version ${currentVersion}`);
        process.exit(0);
      }

      console.log(
        `Upgrading ${chain} from version ${currentVersion} to ${
          toVersion || "local version"
        }`
      );

      if (!argv["yes"]) {
        await askForConfirmation();
      }

      const wh = new Wormhole(
        network,
        [solana.Platform, evm.Platform, sui.Platform],
        overrides
      );
      const ch = wh.getChain(chain);

      const [_, ctx, ntt] = await pullChainConfig(
        network,
        { chain, address: toUniversal(chain, chainConfig.manager) },
        overrides
      );

      // Determine manager variant: use flag if provided, otherwise use config value, default to "standard"
      const managerVariant = argv["manager-variant"]
        ?? chainConfig.managerVariant
        ?? "standard";

      await upgrade(
        currentVersion,
        toVersion,
        ntt,
        ctx,
        signerType,
        !argv["skip-verify"],
        managerVariant,
        argv["payer"],
        argv["program-key"],
        argv["binary"],
        argv["gas-estimate-multiplier"]
      );

      // reinit the ntt object to get the new version
      // TODO: is there an easier way to do this?
      const { ntt: upgraded } = await nttFromManager(ch, chainConfig.manager);

      chainConfig.version = getVersion(chain, upgraded);
      fs.writeFileSync(path, JSON.stringify(deployments, null, 2));

      console.log(
        `Successfully upgraded ${chain} to version ${
          toVersion || "local version"
        }`
      );
    }
  )
  .command(
    "clone <network> <chain> <address>",
    "initialize a deployment file from an existing contract",
    (yargs) =>
      yargs
        .positional("network", options.network)
        .positional("chain", options.chain)
        .positional("address", options.address)
        .option("path", options.deploymentPath)
        .option("verbose", options.verbose)
        .example(
          "$0 clone Testnet Ethereum 0x5678...",
          "Clone an existing Ethereum deployment on Testnet"
        )
        .example(
          "$0 clone Mainnet Solana Sol5678... --path custom-clone.json",
          "Clone an existing Solana deployment on Mainnet to a custom file"
        ),
    async (argv) => {
      if (!isNetwork(argv["network"])) {
        console.error("Invalid network");
        process.exit(1);
      }

      const path = argv["path"];
      const verbose = argv["verbose"];
      // check if the file exists
      if (fs.existsSync(path)) {
        console.error(`Deployment file already exists at ${path}`);
        process.exit(1);
      }

      // step 1. grab the config
      // step 2. discover registrations
      // step 3. grab registered peer configs
      //
      // NOTE: we don't recursively grab peer configs. This means the
      // discovered peers will be the ones that are directly registered with
      // the starting manager (the one we're cloning).
      // For example, if we're cloning manager A, and it's registered with
      // B, and B is registered with C, but C is not registered with A, then
      // C will not be included in the cloned deployment.
      // We could do peer discovery recursively but that would be a lot
      // slower, since peer discovery is already O(n) in the number of
      // supported chains (50+), because there is no way to enumerate the peers, so we
      // need to query all possible chains to see if they're registered.

      const chain = argv["chain"];
      assertChain(chain);

      const manager = argv["address"];
      const network = argv["network"];

      const universalManager = toUniversal(chain, manager);

      const ntts: Partial<{ [C in Chain]: Ntt<Network, C> }> = {};

      const [config, _ctx, ntt, _decimals] = await pullChainConfig(
        network,
        { chain, address: universalManager },
        overrides
      );

      ntts[chain] = ntt as any;

      const configs: Partial<{ [C in Chain]: ChainConfig }> = {
        [chain]: config,
      };

      // discover peers
      let count = 0;
      for (const c of chains) {
        process.stdout.write(
          `[${count}/${chains.length - 1}] Fetching peer config for ${c}`
        );
        await new Promise((resolve) => setTimeout(resolve, 100));
        count++;

        const peer = await retryWithExponentialBackoff(
          () => ntt.getPeer(c),
          5,
          5000
        );

        process.stdout.write(`\n`);
        if (peer === null) {
          continue;
        }
        const address: UniversalAddress =
          peer.address.address.toUniversalAddress();
        try {
          const [peerConfig, _ctx, peerNtt] = await pullChainConfig(
            network,
            { chain: c, address },
            overrides
          );
          ntts[c] = peerNtt as any;
          configs[c] = peerConfig;
        } catch (e) {
          console.error(`Failed to pull config for ${c}:`, e);
          continue;
        }
      }

      // sort chains by name
      const sorted = Object.fromEntries(
        Object.entries(configs).sort(([a], [b]) => a.localeCompare(b))
      );

      // sleep for a bit to avoid rate limiting when making the getDecimals call
      // this can happen when the last we hit the rate limit just in the last iteration of the loop above.
      // (happens more often than you'd think, because the rate limiter
      // gets more aggressive after each hit)
      await new Promise((resolve) => setTimeout(resolve, 2000));

      // now loop through the chains, and query their peer information to get the inbound limits
      await pullInboundLimits(ntts, sorted, verbose);

      const deployment: Config = {
        network: argv["network"],
        chains: sorted,
      };
      fs.writeFileSync(path, JSON.stringify(deployment, null, 2));
    }
  )
  .command(
    "init <network>",
    "initialize a deployment file",
    (yargs) =>
      yargs
        .positional("network", options.network)
        .option("path", options.deploymentPath)
        .example(
          "$0 init Testnet",
          "Initialize a new deployment file for the Testnet network"
        )
        .example(
          "$0 init Mainnet --path custom.json",
          "Initialize a new deployment file for Mainnet with a custom file name"
        ),
    async (argv) => {
      if (!isNetwork(argv["network"])) {
        console.error("Invalid network");
        process.exit(1);
      }
      const deployment = {
        network: argv["network"],
        chains: {},
      };
      const path = argv["path"];
      // check if the file exists
      if (fs.existsSync(path)) {
        console.error(
          `Deployment file already exists at ${path}. Specify a different path with --path`
        );
        process.exit(1);
      }
      fs.writeFileSync(path, JSON.stringify(deployment, null, 2));
      console.log(chalk.green(`${path} created — this file stores your NTT deployment configuration`));
      console.log(
        chalk.cyan(
          `\nTip: To use custom RPC endpoints, rename example-overrides.json to overrides.json and edit as needed.`
        )
      );
    }
  )
  .command(
    "pull",
    "pull the remote configuration",
    (yargs) =>
      yargs
        .option("path", options.deploymentPath)
        .option("yes", options.yes)
        .option("verbose", options.verbose)
        .example(
          "$0 pull",
          "Pull the latest configuration from the blockchain for all chains"
        )
        .example(
          "$0 pull --yes",
          "Pull the latest configuration and apply changes without confirmation"
        ),
    async (argv) => {
      const deployments: Config = loadConfig(argv["path"]);
      const verbose = argv["verbose"];
      const network = deployments.network as Network;
      const path = argv["path"];
      const deps: Partial<{ [C in Chain]: Deployment<Chain> }> =
        await pullDeployments(deployments, network, verbose);

      let changed = false;
      for (const [chain, deployment] of Object.entries(deps)) {
        assertChain(chain);
        const diff = diffObjects(
          deployments.chains[chain]!,
          deployment.config.remote!,
          EXCLUDED_DIFF_PATHS
        );
        if (Object.keys(diff).length !== 0) {
          console.error(chalk.reset(colorizeDiff({ [chain]: diff })));
          changed = true;
          // Preserve excluded fields from local config when pulling
          const preservedConfig = { ...deployment.config.remote! };
          for (const excludedPath of EXCLUDED_DIFF_PATHS) {
            const pathParts = excludedPath.split(".");
            const localValue = getNestedValue(
              deployments.chains[chain]!,
              pathParts
            );
            if (localValue !== undefined) {
              setNestedValue(preservedConfig, pathParts, localValue);
            }
          }
          deployments.chains[chain] = preservedConfig;
        }
      }
      if (!changed) {
        console.log(`${path} is already up to date`);
        process.exit(0);
      }

      if (!argv["yes"]) {
        await askForConfirmation();
      }
      fs.writeFileSync(path, JSON.stringify(deployments, null, 2));
      console.log(`Updated ${path}`);
    }
  )
  .command(
    "push",
    "push the local configuration",
    (yargs) =>
      yargs
        .option("path", options.deploymentPath)
        .option("yes", options.yes)
        .option("signer-type", options.signerType)
        .option("verbose", options.verbose)
        .option("skip-verify", options.skipVerify)
        .option("payer", options.payer)
        .option("skip-chain", options.skipChain)
        .option("only-chain", options.onlyChain)
        .option("gas-estimate-multiplier", options.gasEstimateMultiplier)
        .option("dangerously-transfer-ownership-in-one-step", {
          describe: "Use 1-step ownership transfer for Solana (DANGEROUS - skips claim step)",
          type: "boolean",
          default: false,
        })
        .example(
          "$0 push",
          "Push local configuration changes to the blockchain"
        )
        .example(
          "$0 push --signer-type ledger",
          "Push changes using a Ledger hardware wallet for signing"
        )
        .example(
          "$0 push --skip-verify",
          "Push changes without verifying contracts on EVM chains"
        )
        .example(
          "$0 push --payer <SOLANA_KEYPAIR_PATH>",
          "Path to the payer json file (Solana), instead of setting SOLANA_PRIVATE_KEY env variable"
        ),
    async (argv) => {
      const deployments: Config = loadConfig(argv["path"]);
      const verbose = argv["verbose"];
      const network = deployments.network as Network;
      const deps: Partial<{ [C in Chain]: Deployment<Chain> }> =
        await pullDeployments(deployments, network, verbose);
      const signerType = argv["signer-type"] as SignerType;
      const payerPath = argv["payer"];
      const gasEstimateMultiplier = argv["gas-estimate-multiplier"];
      const skipChains = (argv["skip-chain"] as string[]) || [];
      const onlyChains = (argv["only-chain"] as string[]) || [];
      const shouldSkipChain = (chain: string) => {
        if (onlyChains.length > 0) {
          if (!onlyChains.includes(chain)) {
            return true;
          }
        }
        if (skipChains.includes(chain)) {
          return true;
        }
        return false;
      };
      const missing = await missingConfigs(deps, verbose);

      if (checkConfigErrors(deps)) {
        console.error(
          "There are errors in the config file. Please fix these before continuing."
        );
        process.exit(1);
      }

      const nttOwnerForChain: Record<string, string | undefined> = {};

      for (const [chain, _] of Object.entries(deps)) {
        if (shouldSkipChain(chain)) {
          console.log(`skipping registration for chain ${chain}`);
          continue;
        }
        assertChain(chain);
        if (chainToPlatform(chain) === "Evm") {
          const ntt = deps[chain]!.ntt;
          const ctx = deps[chain]!.ctx;
          const signer = await getSigner(ctx, signerType, undefined, payerPath);
          const rpc = ctx.config.rpc;
          const provider = new ethers.JsonRpcProvider(rpc);
          // get the owner of the ntt manager
          const contractOwner = await ntt.getOwner();
          // check if the owner has data to see if it is a smart contract
          if (
            !signer.address.address.equals(contractOwner.toUniversalAddress())
          ) {
            const contractCode = await provider.getCode(
              contractOwner.address.toString()
            );
            if (contractCode.length <= 2) {
              console.error(
                `cannot update ${chain} because the configured private key does not correspond to owner ${contractOwner.address}`
              );
              continue;
            } else {
              const eip165Interface = new Interface([
                "function supportsInterface(bytes4 interfaceId) external view returns (bool)",
              ] as const);
              const callData = eip165Interface.encodeFunctionData(
                "supportsInterface",
                ["0x43412b75"]
              );
              const supports = await provider.call({
                to: contractOwner.toString(),
                data: callData,
              });
              const supportsInt = parseInt(supports);
              if (supportsInt !== 1) {
                console.error(
                  `cannot update ${chain} because the owning contract does not implement INttOwner`
                );
                process.exit(1);
              }
              nttOwnerForChain[chain] = contractOwner.toString();
            }
          }
        }
      }
      for (const [chain, missingConfig] of Object.entries(missing)) {
        if (shouldSkipChain(chain)) {
          console.log(`skipping registration for chain ${chain}`);
          continue;
        }
        assertChain(chain);
        const ntt = deps[chain]!.ntt;
        const ctx = deps[chain]!.ctx;
        const signer = await getSigner(ctx, signerType, undefined, payerPath);
        const signSendWaitFunc = newSignSendWaiter(nttOwnerForChain[chain]);
        for (const manager of missingConfig.managerPeers) {
          const tx = ntt.setPeer(
            manager.address,
            manager.tokenDecimals,
            manager.inboundLimit,
            signer.address.address
          );
          await signSendWaitFunc(ctx, tx, signer.signer);
        }
        for (const transceiver of missingConfig.transceiverPeers) {
          const tx = ntt.setTransceiverPeer(
            0,
            transceiver,
            signer.address.address
          );
          await signSendWaitFunc(ctx, tx, signer.signer);
        }
        for (const evmChain of missingConfig.evmChains) {
          const tx = (
            (await ntt.getTransceiver(0)) as EvmNttWormholeTranceiver<
              Network,
              EvmChains
            >
          ).setIsEvmChain(evmChain, true);
          await signSendWaitFunc(ctx, tx, signer.signer);
        }
        for (const [relayingTarget, value] of missingConfig.standardRelaying) {
          const tx = (
            (await ntt.getTransceiver(0)) as EvmNttWormholeTranceiver<
              Network,
              EvmChains
            >
          ).setIsWormholeRelayingEnabled(relayingTarget, value);
          await signSendWaitFunc(ctx, tx, signer.signer);
        }
        for (const [relayingTarget, value] of missingConfig.specialRelaying) {
          const tx = (
            (await ntt.getTransceiver(0)) as EvmNttWormholeTranceiver<
              Network,
              EvmChains
            >
          ).setIsSpecialRelayingEnabled(relayingTarget, value);
          await signSendWaitFunc(ctx, tx, signer.signer);
        }
        if (missingConfig.solanaWormholeTransceiver) {
          if (chainToPlatform(chain) !== "Solana") {
            console.error(
              "Solana wormhole transceiver can only be set on Solana chains"
            );
            continue;
          }
          const solanaNtt = ntt as SolanaNtt<Network, SolanaChains>;
          const solanaCtx = ctx as ChainContext<Network, SolanaChains>;
          try {
            await registerSolanaTransceiver(solanaNtt, solanaCtx, signer);
          } catch (e: any) {
            console.error(e.logs);
          }
        }
        if (missingConfig.solanaUpdateLUT) {
          if (chainToPlatform(chain) !== "Solana") {
            console.error("Solana update LUT can only be set on Solana chains");
            continue;
          }
          const solanaNtt = ntt as SolanaNtt<Network, SolanaChains>;
          const payer = new SolanaAddress(signer.address.address).unwrap();
          const tx = solanaNtt.initializeOrUpdateLUT({ payer, owner: payer });
          try {
            await signSendWait(ctx, tx, signer.signer);
          } catch (e: any) {
            console.error(e.logs);
          }
        }
      }

      // pull deps again
      const depsAfterRegistrations: Partial<{
        [C in Chain]: Deployment<Chain>;
      }> = await pullDeployments(deployments, network, verbose);

      for (const [chain, deployment] of Object.entries(
        depsAfterRegistrations
      )) {
        if (shouldSkipChain(chain)) {
          console.log(`skipping deployment for chain ${chain}`);
          continue;
        }
        assertChain(chain);
        const signSendWaitFunc = newSignSendWaiter(nttOwnerForChain[chain]);
        await pushDeployment(
          deployment as any,
          signSendWaitFunc,
          signerType,
          !argv["skip-verify"],
          argv["yes"],
          payerPath,
          gasEstimateMultiplier,
          argv["dangerously-transfer-ownership-in-one-step"]
        );
      }
    }
  )
  .command(
    "status",
    "check the status of the deployment",
    (yargs) =>
      yargs
        .option("path", options.deploymentPath)
        .option("verbose", options.verbose)
        .example(
          "$0 status",
          "Check the status of the deployment across all chains"
        )
        .example(
          "$0 status --verbose",
          "Check the status with detailed output"
        ),
    async (argv) => {
      const path = argv["path"];
      const verbose = argv["verbose"];
      // TODO: I don't like the variable names here
      const deployments: Config = loadConfig(path);

      const network = deployments.network as Network;

      let deps: Partial<{ [C in Chain]: Deployment<Chain> }> =
        await pullDeployments(deployments, network, verbose);

      let fixable = 0;

      const extraInfo: any = {};

      if (checkConfigErrors(deps)) {
        console.error(
          "There are errors in the config file. Please fix these before continuing."
        );
        process.exit(1);
      }

      // diff remote and local configs
      for (const [chain, deployment] of Object.entries(deps)) {
        assertChain(chain);
        const local = deployment.config.local;
        const remote = deployment.config.remote;

        const diff = diffObjects(local!, remote!, EXCLUDED_DIFF_PATHS);
        if (Object.keys(diff).length !== 0) {
          console.error(chalk.reset(colorizeDiff({ [chain]: diff })));
          fixable++;
        }

        if (verbose) {
          const immutables = await getImmutables(chain, deployment.ntt);
          if (immutables) {
            extraInfo[chain] = immutables;
          }
          const pdas = await getPdas(chain, deployment.ntt);
          if (pdas) {
            extraInfo[chain] = pdas;
          }
        }
      }

      if (Object.keys(extraInfo).length > 0) {
        console.log(chalk.yellow(JSON.stringify(extraInfo, null, 2)));
      }

      // verify peers
      const missing = await missingConfigs(deps, verbose);

      if (Object.keys(missing).length > 0) {
        fixable++;
      }

      for (const [chain, missingConfig] of Object.entries(missing)) {
        console.error(`${chain} status:`);
        for (const manager of missingConfig.managerPeers) {
          console.error(`  Missing manager peer: ${manager.address.chain}`);
        }
        for (const transceiver of missingConfig.transceiverPeers) {
          console.error(`  Missing transceiver peer: ${transceiver.chain}`);
        }
        for (const evmChain of missingConfig.evmChains) {
          console.error(`  ${evmChain} needs to be configured as an EVM chain`);
        }
        for (const [
          relayingTarget,
          shouldBeSet,
        ] of missingConfig.standardRelaying) {
          if (shouldBeSet) {
            console.warn(
              chalk.yellow(
                `  Standard relaying not configured for ${relayingTarget}`
              )
            );
          } else {
            console.warn(
              chalk.yellow(
                `  Standard relaying configured for ${relayingTarget}, but should not be`
              )
            );
          }
        }
        for (const [
          relayingTarget,
          shouldBeSet,
        ] of missingConfig.specialRelaying) {
          if (shouldBeSet) {
            console.warn(
              chalk.yellow(
                `  Special relaying not configured for ${relayingTarget}`
              )
            );
          } else {
            console.warn(
              chalk.yellow(
                `  Special relaying configured for ${relayingTarget}, but should not be`
              )
            );
          }
        }
        if (missingConfig.solanaWormholeTransceiver) {
          console.error("  Missing Solana wormhole transceiver");
        }
        if (missingConfig.solanaUpdateLUT) {
          console.error("  Missing or outdated LUT");
        }
      }

      if (fixable > 0) {
        console.error(
          "Run `ntt pull` to pull the remote configuration (overwriting the local one)"
        );
        console.error(
          "Run `ntt push` to push the local configuration (overwriting the remote one) by executing the necessary transactions"
        );
        process.exit(1);
      } else {
        console.log(`${path} is up to date with the on-chain configuration.`);
        process.exit(0);
      }
    }
  )
  .command(
    "set-mint-authority",
    "set token mint authority to token authority (or valid SPL Multisig if --multisig flag is provided)",
    (yargs) =>
      yargs
        .option("chain", options.chain)
        .option("manager", {
          describe: "Manager address",
          type: "string",
        })
        .option("token", {
          describe: "Token address",
          type: "string",
        })
        .option("path", options.deploymentPath)
        .option("yes", options.yes)
        .option("payer", { ...options.payer, demandOption: true })
        .option("multisig", {
          describe: "valid SPL Multisig address",
          type: "string",
        })
<<<<<<< HEAD
    .command("push",
        "push the local configuration",
        (yargs) => yargs
            .option("path", options.deploymentPath)
            .option("yes", options.yes)
            .option("signer-type", options.signerType)
            .option("verbose", options.verbose)
            .option("skip-verify", options.skipVerify)
            .option("payer", options.payer)
            .option("skip-chain", options.skipChain)
            .option("only-chain", options.onlyChain)
            .option("gas-estimate-multiplier", options.gasEstimateMultiplier)
            .example("$0 push", "Push local configuration changes to the blockchain")
            .example("$0 push --signer-type ledger", "Push changes using a Ledger hardware wallet for signing")
            .example("$0 push --skip-verify", "Push changes without verifying contracts on EVM chains")
            .example("$0 push --payer <SOLANA_KEYPAIR_PATH>", "Path to the payer json file (Solana), instead of setting SOLANA_PRIVATE_KEY env variable"),
        async (argv) => {
          console.log(`1`)
          const deployments: Config = loadConfig(argv["path"]);
          const verbose = argv["verbose"];
          const network = deployments.network as Network;
          const deps: Partial<{ [C in Chain]: Deployment<Chain> }> = await pullDeployments(deployments, network, verbose);
            const signerType = argv["signer-type"] as SignerType;
            const payerPath = argv["payer"];
            const gasEstimateMultiplier = argv["gas-estimate-multiplier"];
            const skipChains = argv["skip-chain"] as string[] || [];
            const onlyChains = argv["only-chain"] as string[] || [];
            console.log(`2`)
            const shouldSkipChain = (chain: string) => {
              if(onlyChains.length > 0) {
                if(!onlyChains.includes(chain)) {
                  return true
                }
              }
              if(skipChains.includes(chain)) {
                return true
              }
              return false
            }
            const missing = await missingConfigs(deps, verbose);
            
            if (checkConfigErrors(deps)) {
              console.error("There are errors in the config file. Please fix these before continuing.");
                process.exit(1);
            }
              
              console.log(`3`)
            const nttOwnerForChain: Record<string, string | undefined> = {};
=======
        .example(
          "$0 set-mint-authority --chain Solana --token Sol1234... --manager Sol3456... --payer <SOLANA_KEYPAIR_PATH>",
          "Set token mint authority to be the token authority address for undeployed program"
        )
        .example(
          "$0 set-mint-authority --chain Fogo --multisig <VALID_SPL_MULTISIG> --payer <SOLANA_KEYPAIR_PATH>",
          "Set token mint authority to be a valid SPL Multisig for deployed program"
        ),
    async (argv) => {
      const path = argv["path"];
      const deployments: Config = loadConfig(path);
      const chain: Chain = argv["chain"] as Chain;
      const manager = argv["manager"];
      const token = argv["token"];
      const network = deployments.network as Network;

      // Check that the platform is SVM (Solana)
      const platform = chainToPlatform(chain);
      if (platform !== "Solana") {
        console.error(
          `set-mint-authority is only supported for SVM chains. Got platform: ${platform}`
        );
        process.exit(1);
      }

      if (!fs.existsSync(argv["payer"])) {
        console.error("Payer not found. Specify with --payer");
        process.exit(1);
      }
      const payerKeypair = Keypair.fromSecretKey(
        new Uint8Array(JSON.parse(fs.readFileSync(argv["payer"]).toString()))
      );

      if (!token !== !manager) {
        console.error(
          "Please provide both --token and --manager for an undeployed program"
        );
        process.exit(1);
      }

      let solanaNtt: SolanaNtt<typeof network, SolanaChains> | undefined;
      let tokenMint: PublicKey;
      let managerKey: PublicKey;
      let major: number;

      // program deployed so fetch token and manager addresses from deployment
      if (!token && !manager) {
        if (!(chain in deployments.chains)) {
          console.error(
            `Either provide --token and --manager flags, or ensure ${path} contains a valid ${chain} configuration`
          );
          process.exit(1);
        }
        const chainConfig = deployments.chains[chain]!;
        const [, , ntt] = await pullChainConfig(
          network,
          { chain, address: toUniversal(chain, chainConfig.manager) },
          overrides
        );
        solanaNtt = ntt as SolanaNtt<typeof network, SolanaChains>;
        tokenMint = (await solanaNtt.getConfig()).mint;
        managerKey = new PublicKey(chainConfig.manager);
        major = Number(solanaNtt.version.split(".")[0]);
      }
      // default values as undeployed program
      else {
        solanaNtt = undefined;
        tokenMint = new PublicKey(token!);
        managerKey = new PublicKey(manager!);
        major = -1;
      }

      const wh = new Wormhole(
        network,
        [solana.Platform, evm.Platform],
        overrides
      );
      const ch = wh.getChain(chain);
      const connection: Connection = await ch.getRpc();

      const tokenAuthority = NTT.pdas(managerKey).tokenAuthority();

      // verify current mint authority is not token authority
      const mintInfo = await connection.getAccountInfo(tokenMint);
      if (!mintInfo) {
        console.error(`Mint ${token} not found on ${ch.chain} ${ch.network}`);
        process.exit(1);
      }
      const mint = spl.unpackMint(tokenMint, mintInfo, mintInfo.owner);
      if (!mint.mintAuthority) {
        console.error(
          "Token has fixed supply and no further tokens may be minted"
        );
        process.exit(1);
      }
      if (mint.mintAuthority.equals(tokenAuthority)) {
        console.error(
          "Please use https://github.com/wormhole-foundation/demo-ntt-token-mint-authority-transfer to transfer the token mint authority out of the NTT manager"
        );
        process.exit(1);
      }

      // verify current mint authority is not valid SPL Multisig
      const isMultisigTokenAuthority = await checkSvmValidSplMultisig(
        connection,
        mint.mintAuthority,
        mintInfo.owner,
        tokenAuthority
      );
      if (isMultisigTokenAuthority) {
        console.error(
          "Please use https://github.com/wormhole-foundation/demo-ntt-token-mint-authority-transfer to transfer the token mint authority out of the NTT manager"
        );
        process.exit(1);
      }

      // verify current mint authority is payer
      if (!mint.mintAuthority.equals(payerKeypair.publicKey)) {
        console.error(
          `Current mint authority (${mint.mintAuthority.toBase58()}) does not match payer (${payerKeypair.publicKey.toBase58()}). Retry with current authority`
        );
        process.exit(1);
      }

      const multisigTokenAuthority = argv["multisig"]
        ? new PublicKey(argv["multisig"])
        : undefined;
      // check if SPL-Multisig is supported for manager version
      if (multisigTokenAuthority) {
        // undeployed -- assume version compatible via warning
        if (major === -1) {
          if (!argv["yes"]) {
            console.warn(
              chalk.yellow(
                "SPL Multisig token mint authority is only supported for versions >= 3.x.x"
              )
            );
            console.warn(
              chalk.yellow(
                "Ensure the program version you wish to deploy supports SPL Multisig token mint authority"
              )
            );
            await askForConfirmation();
          }
        }
        // unsupported version
        else if (major < 3) {
          console.error(
            "SPL Multisig token mint authority is only supported for versions >= 3.x.x"
          );
          console.error(
            "Use 'ntt upgrade' to upgrade the NTT contract to a specific version."
          );
          process.exit(1);
        }
      }
>>>>>>> b69df1e2

      // verify new authority address is valid
      if (multisigTokenAuthority?.equals(tokenAuthority)) {
        console.error(
          `New authority matches token authority (${multisigTokenAuthority.toBase58()}). To set mint authority as token authority, retry without --multisig`
        );
        process.exit(1);
      }

<<<<<<< HEAD
            for (const [chain, _] of Object.entries(deps)) {
              console.log(`Looping over ${chain}`)
                if(shouldSkipChain(chain)) {
                    console.log(`skipping registration for chain ${chain}`)
                    continue
                }
                assertChain(chain);
                if (chainToPlatform(chain) === "Evm") {
                    const ntt = deps[chain]!.ntt;
                    const ctx = deps[chain]!.ctx;
                    const signer = await getSigner(ctx, signerType, undefined, payerPath);
                    const rpc = ctx.config.rpc;
                    const provider = new ethers.JsonRpcProvider(rpc);
                    // get the owner of the ntt manager
                    const contractOwner = await ntt.getOwner();
                    // check if the owner has data to see if it is a smart contract
                    if(!signer.address.address.equals(contractOwner.toUniversalAddress())) {
                        const contractCode = await provider.getCode(contractOwner.address.toString())
                        if(contractCode.length <= 2) {
                            console.error(`cannot update ${chain} because the configured private key does not correspond to owner ${contractOwner.address}`)
                            continue
                        } else {
                            const eip165Interface = new Interface([
                                "function supportsInterface(bytes4 interfaceId) external view returns (bool)",
                            ] as const)
                            const callData = eip165Interface.encodeFunctionData("supportsInterface", ["0x43412b75"])
                            const supports = await provider.call({
                                to: contractOwner.toString(),
                                data: callData,
                            })
                            const supportsInt = parseInt(supports)
                            if(supportsInt !== 1)  {
                                console.error(`cannot update ${chain} because the owning contract does not implement INttOwner`)
                                process.exit(1)
                            }
                            nttOwnerForChain[chain] = contractOwner.toString()
                        }
                    }
                }
            }
            console.log(`loops 1 ended`)
            for (const [chain, missingConfig] of Object.entries(missing)) {
                console.log(`Looping 2 over ${chain}`)
                if(shouldSkipChain(chain)) {
                    console.log(`skipping registration for chain ${chain}`)
                    continue
                }
                assertChain(chain);
                const ntt = deps[chain]!.ntt;
                const ctx = deps[chain]!.ctx;
                const signer = await getSigner(ctx, signerType, undefined, payerPath);
                const signSendWaitFunc = newSignSendWaiter(nttOwnerForChain[chain])
                for (const manager of missingConfig.managerPeers) {
                    console.log(`Setting peer ${manager.address} on ${chain}`)
                    const tx = ntt.setPeer(manager.address, manager.tokenDecimals, manager.inboundLimit, signer.address.address)
                    await signSendWaitFunc(ctx, tx, signer.signer)
                }
                for (const transceiver of missingConfig.transceiverPeers) {
                    console.log(`Setting transceiver peer ${transceiver} on ${chain}`)
                    const tx = ntt.setTransceiverPeer(0, transceiver, signer.address.address)
                    await signSendWaitFunc(ctx, tx, signer.signer)
                }
                for (const evmChain of missingConfig.evmChains) {
                    const tx = (await ntt.getTransceiver(0) as EvmNttWormholeTranceiver<Network, EvmChains>).setIsEvmChain(evmChain, true)
                    await signSendWaitFunc(ctx, tx, signer.signer)
                }
                for (const [relayingTarget, value] of missingConfig.standardRelaying) {
                    const tx = (await ntt.getTransceiver(0) as EvmNttWormholeTranceiver<Network, EvmChains>).setIsWormholeRelayingEnabled(relayingTarget, value)
                    await signSendWaitFunc(ctx, tx, signer.signer)
                }
                for (const [relayingTarget, value] of missingConfig.specialRelaying) {
                    const tx = (await ntt.getTransceiver(0) as EvmNttWormholeTranceiver<Network, EvmChains>).setIsSpecialRelayingEnabled(relayingTarget, value)
                    await signSendWaitFunc(ctx, tx, signer.signer)
                }
                if (missingConfig.solanaWormholeTransceiver) {
                    if (chainToPlatform(chain) !== "Solana") {
                        console.error("Solana wormhole transceiver can only be set on Solana chains");
                        continue;
                    }
                    const solanaNtt = ntt as SolanaNtt<Network, SolanaChains>;
                    const tx = solanaNtt.registerWormholeTransceiver({
                        payer: signer.address.address as AccountAddress<SolanaChains>,
                        owner: signer.address.address as AccountAddress<SolanaChains>,
                    })
                    try {
                        await signSendWait(ctx, tx, signer.signer)
                    } catch (e: any) {
                        console.error(e.logs);
                    }
                }
                if (missingConfig.solanaUpdateLUT) {
                    if (chainToPlatform(chain) !== "Solana") {
                        console.error("Solana update LUT can only be set on Solana chains");
                        continue;
                    }
                    const solanaNtt = ntt as SolanaNtt<Network, SolanaChains>;
                    const payer = new SolanaAddress(signer.address.address).unwrap();
                    const tx = solanaNtt.initializeOrUpdateLUT({ payer, owner: payer })
                    try {
                        await signSendWait(ctx, tx, signer.signer)
                    } catch (e: any) {
                        console.error(e.logs);
                    }
                }
=======
      // verify manager is paused if already deployed
      if (solanaNtt && !(await solanaNtt.isPaused())) {
        console.error(
          `Not paused. Set \`paused\` for ${chain} to \`true\` in ${path} and run \`ntt push\` to sync the changes on-chain. Then retry this command.`
        );
        process.exit(1);
      }

      // program deployed
      if (solanaNtt) {
        // manager versions < 3.x.x have to call spl setAuthority instruction directly
        if (major < 3) {
          try {
            await spl.setAuthority(
              connection,
              payerKeypair,
              tokenMint,
              payerKeypair.publicKey,
              spl.AuthorityType.MintTokens,
              tokenAuthority,
              [],
              { commitment: "finalized" },
              mintInfo.owner
            );
            console.log(
              `Token mint authority successfully updated to ${tokenAuthority.toBase58()}`
            );
            process.exit(0);
          } catch (error) {
            if (error instanceof Error) {
              console.error(error.message);
            } else if (error instanceof SendTransactionError) {
              console.error(error.logs);
>>>>>>> b69df1e2
            }
            process.exit(1);
          }
        }

<<<<<<< HEAD
            // pull deps again
            const depsAfterRegistrations: Partial<{ [C in Chain]: Deployment<Chain> }> = await pullDeployments(deployments, network, verbose);
            for (const [chain, deployment] of Object.entries(depsAfterRegistrations)) {
                if(shouldSkipChain(chain)) {
                    console.log(`skipping deployment for chain ${chain}`)
                    continue
=======
        // use lut if configured
        const luts: AddressLookupTableAccount[] = [];
        try {
          luts.push(await solanaNtt.getAddressLookupTable());
        } catch {}

        // send versioned transaction
        try {
          const latestBlockHash = await connection.getLatestBlockhash();
          const messageV0 = new TransactionMessage({
            payerKey: payerKeypair.publicKey,
            instructions: [
              await NTT.createAcceptTokenAuthorityInstruction(
                solanaNtt.program,
                await solanaNtt.getConfig(),
                {
                  currentAuthority: payerKeypair.publicKey,
                  multisigTokenAuthority,
>>>>>>> b69df1e2
                }
              ),
            ],
            recentBlockhash: latestBlockHash.blockhash,
          }).compileToV0Message(luts);
          const vtx = new VersionedTransaction(messageV0);
          vtx.sign([payerKeypair]);
          const signature = await connection.sendTransaction(vtx, {});
          await connection.confirmTransaction(
            {
              ...latestBlockHash,
              signature,
            },
            "finalized"
          );
          console.log(
            `Token mint authority successfully updated to ${(
              multisigTokenAuthority ?? tokenAuthority
            ).toBase58()}`
          );
        } catch (error) {
          if (error instanceof Error) {
            console.error(error.message);
          } else if (error instanceof SendTransactionError) {
            console.error(error.logs);
          }
        }
      }
      // undeployed case
      else {
        // verify new authority is valid SPL Multisig
        if (multisigTokenAuthority) {
          // NOTE: the `acceptTokenAuthority` instruction would have done this check normally.
          // However, since the program is not yet deployed, we do this check here.
          const isMultisigTokenAuthority = await checkSvmValidSplMultisig(
            connection,
            multisigTokenAuthority,
            mintInfo.owner,
            tokenAuthority
          );
          if (isMultisigTokenAuthority) {
            console.error(
              "Invalid SPL Multisig provided. Use 'ntt solana create-spl-multisig' to create valid SPL Multisig first"
            );
            process.exit(1);
          }
        }

        // call spl setAuthority instruction directly as program is not yet deployed
        try {
          await spl.setAuthority(
            connection,
            payerKeypair,
            tokenMint,
            payerKeypair.publicKey,
            spl.AuthorityType.MintTokens,
            multisigTokenAuthority ?? tokenAuthority,
            [],
            { commitment: "finalized" },
            mintInfo.owner
          );
          console.log(
            `Token mint authority successfully updated to ${(
              multisigTokenAuthority ?? tokenAuthority
            ).toBase58()}`
          );
          process.exit(0);
        } catch (error) {
          if (error instanceof Error) {
            console.error(error.message);
          } else if (error instanceof SendTransactionError) {
            console.error(error.logs);
          }
          process.exit(1);
        }
      }
    }
  )
  .command(
    "transfer-ownership <chain>",
    "transfer NTT manager ownership to a new wallet (EVM chains only)",
    (yargs) =>
      yargs
        .positional("chain", options.chain)
        .option("destination", {
          describe: "New owner wallet address",
          type: "string",
          demandOption: true,
        })
        .option("path", options.deploymentPath)
        .option("yes", options.yes)
        .example(
          "$0 transfer-ownership Ethereum --destination 0x1234...",
          "Transfer NTT manager ownership on Ethereum to a new wallet"
        )
        .example(
          "$0 transfer-ownership Bsc --destination 0xabcd... --path ./my-deployment.json",
          "Transfer NTT manager ownership on BSC to a new wallet using custom deployment file"
        ),
    async (argv) => {
      const path = argv["path"];
      const deployments: Config = loadConfig(path);
      const chain: Chain = argv["chain"];
      const destination = argv["destination"];
      const network = deployments.network as Network;

      // Check that the platform is EVM
      const platform = chainToPlatform(chain);
      if (platform !== "Evm") {
        console.error(
          `transfer-ownership is only supported for EVM chains. Got platform: ${platform}`
        );
        process.exit(1);
      }

      if (!(chain in deployments.chains)) {
        console.error(`Chain ${chain} not found in deployment configuration`);
        process.exit(1);
      }

      const chainConfig = deployments.chains[chain]!;
      console.log(`Transferring ownership on ${chain} (${network})`);
      console.log(`Manager address: ${chainConfig.manager}`);
      console.log(`New owner: ${destination}`);

      // Validate destination address
      if (!ethers.isAddress(destination)) {
        console.error("Invalid destination address");
        process.exit(1);
      }

      // Get NTT instance
      const [, , ntt] = await pullChainConfig(
        network,
        { chain, address: toUniversal(chain, chainConfig.manager) },
        overrides
      );

      // Get current owner
      const currentOwner = await ntt.getOwner();
      console.log(`Current owner: ${currentOwner}`);

      // Get signer using the same pattern as other commands
      const wh = new Wormhole(network, [evm.Platform], overrides);
      const ch = wh.getChain(chain);
      const signer = await getSigner(ch, "privateKey");

      // Verify the wallet is the current owner
      if (
        currentOwner.toString().toLowerCase() !==
        signer.address.address.toString().toLowerCase()
      ) {
        console.error(
          `❌ Wallet ${signer.address.address} is not the current owner. Current owner is ${currentOwner}`
        );
        process.exit(1);
      }

      if (!argv["yes"]) {
        console.log("\n⚠️  ⚠️  ⚠️  CRITICAL WARNING ⚠️  ⚠️  ⚠️");
        console.log("This ownership transfer is IRREVERSIBLE!");
        console.log(
          "Please TRIPLE-CHECK that the destination address is correct:"
        );
        console.log(`   ${destination}`);
        console.log("");
        await askForConfirmation(
          `Are you absolutely certain you want to transfer ownership to ${destination}?`
        );
      }

      try {
        // Cast to EVM NTT and call transferOwnership
        const evmNtt = ntt as EvmNtt<typeof network, EvmChains>;

        // Get the native ethers signer from the EvmNativeSigner
        const nativeSigner = (signer.signer as any)._signer;
        if (!nativeSigner || !nativeSigner.provider) {
          throw new Error("Failed to get native ethers signer");
        }

        const contract = evmNtt.manager.connect(nativeSigner);
        const tx = await contract.transferOwnership(destination);
        console.log(`Transaction hash: ${tx.hash}`);
        console.log(`Waiting for 1 confirmation...`);

        // 1 confirmation, 5 minute timeout
        await tx.wait(1, 300000);

        console.log(`Verifying ownership transfer...`);
        const newOwnerFromContract = await evmNtt.manager.owner();
        if (newOwnerFromContract.toLowerCase() === destination.toLowerCase()) {
          console.log(
            `✅ Ownership transferred successfully to ${destination}`
          );
        } else {
          console.error(`❌ Ownership transfer verification failed`);
          console.error(`   New owner:        ${newOwnerFromContract}`);
          process.exit(1);
        }
      } catch (error: any) {
        console.error("❌ Failed to transfer ownership:", error.message);
        if (error.transaction) {
          console.error("Transaction details:", error.transaction);
        }
        process.exit(1);
      }
    }
  )
  .command(createTokenTransferCommand(overrides))
  .command("solana", "Solana commands", (yargs) => {
    yargs
      .command(
        "key-base58 <keypair>",
        "print private key in base58",
        (yargs) =>
          yargs.positional("keypair", {
            describe: "Path to keypair.json",
            type: "string",
            demandOption: true,
          }),
        (argv) => {
          const keypair = Keypair.fromSecretKey(
            new Uint8Array(
              JSON.parse(fs.readFileSync(argv["keypair"]).toString())
            )
          );
          console.log(encoding.b58.encode(keypair.secretKey));
        }
      )
      .command(
        "token-authority <programId>",
        "print the token authority address for a given program ID",
        (yargs) =>
          yargs.positional("programId", {
            describe: "Program ID",
            type: "string",
            demandOption: true,
          }),
        (argv) => {
          const programId = new PublicKey(argv["programId"]);
          const tokenAuthority = NTT.pdas(programId).tokenAuthority();
          console.log(tokenAuthority.toBase58());
        }
      )
      .command(
        "ata <mint> <owner> <tokenProgram>",
        "print the token authority address for a given program ID",
        (yargs) =>
          yargs
            .positional("mint", {
              describe: "Mint address",
              type: "string",
              demandOption: true,
            })
            .positional("owner", {
              describe: "Owner address",
              type: "string",
              demandOption: true,
            })
            .positional("tokenProgram", {
              describe: "Token program ID",
              type: "string",
              choices: ["legacy", "token22"],
              demandOption: true,
            }),
        (argv) => {
          const mint = new PublicKey(argv["mint"]);
          const owner = new PublicKey(argv["owner"]);
          const tokenProgram =
            argv["tokenProgram"] === "legacy"
              ? spl.TOKEN_PROGRAM_ID
              : spl.TOKEN_2022_PROGRAM_ID;
          const ata = spl.getAssociatedTokenAddressSync(
            mint,
            owner,
            true,
            tokenProgram
          );
          console.log(ata.toBase58());
        }
      )
      .command(
        "create-spl-multisig <multisigMemberPubkey...>",
        "create a valid SPL Multisig (see https://github.com/wormhole-foundation/native-token-transfers/tree/main/solana#spl-multisig-support for more info)",
        (yargs) =>
          yargs
            .positional("multisigMemberPubkey", {
              describe:
                "public keys of the members that can independently mint",
              type: "string",
              demandOption: true,
            })
            .option("manager", {
              describe: "Manager address",
              type: "string",
            })
            .option("token", {
              describe: "Token address",
              type: "string",
            })
            .option("path", options.deploymentPath)
            .option("yes", options.yes)
            .option("payer", { ...options.payer, demandOption: true })
            .example(
              "$0 solana create-spl-multisig Sol1234... --token Sol3456... --manager Sol5678... --payer <SOLANA_KEYPAIR_PATH>",
              "Create multisig with Sol1234... having independent mint privilege alongside NTT token-authority for undeployed program"
            )
            .example(
              "$0 solana create-spl-multisig Sol1234... Sol3456... Sol5678... --payer <SOLANA_KEYPAIR_PATH>",
              "Create multisig with Sol1234..., Sol3456..., and Sol5678... having mint privileges alongside NTT token-authority for deployed program"
            ),
        async (argv) => {
          const path = argv["path"];
          const deployments: Config = loadConfig(path);
          const chain: Chain = "Solana";
          const manager = argv["manager"];
          const token = argv["token"];
          const network = deployments.network as Network;

          if (!fs.existsSync(argv["payer"])) {
            console.error("Payer not found. Specify with --payer");
            process.exit(1);
          }
          const payerKeypair = Keypair.fromSecretKey(
            new Uint8Array(
              JSON.parse(fs.readFileSync(argv["payer"]).toString())
            )
          );

          if (!token !== !manager) {
            console.error(
              "Please provide both --token and --manager for an undeployed program"
            );
            process.exit(1);
          }

          const wh = new Wormhole(
            network,
            [solana.Platform, evm.Platform],
            overrides
          );
          const ch = wh.getChain(chain);
          const connection: Connection = await ch.getRpc();

          let solanaNtt: SolanaNtt<typeof network, SolanaChains> | undefined;
          let managerKey: PublicKey;
          let major: number;
          let tokenProgram: PublicKey;

          // program deployed so fetch token and manager addresses from deployment
          if (!token && !manager) {
            if (!(chain in deployments.chains)) {
              console.error(
                `Either provide --token and --manager flags, or ensure ${path} contains a valid ${chain} configuration`
              );
              process.exit(1);
            }
            const chainConfig = deployments.chains[chain]!;
            const [, , ntt] = await pullChainConfig(
              network,
              { chain, address: toUniversal(chain, chainConfig.manager) },
              overrides
            );
            solanaNtt = ntt as SolanaNtt<typeof network, SolanaChains>;
            managerKey = new PublicKey(chainConfig.manager);
            major = Number(solanaNtt.version.split(".")[0]);
            tokenProgram = (await solanaNtt.getConfig()).tokenProgram;
          }
          // default values as undeployed program
          else {
            // ensure mint is valid
            const tokenMint = new PublicKey(token!);
            const mintInfo = await connection.getAccountInfo(tokenMint);
            if (!mintInfo) {
              console.error(
                `Mint ${token} not found on ${ch.chain} ${ch.network}`
              );
              process.exit(1);
            }
            spl.unpackMint(tokenMint, mintInfo, mintInfo.owner);

            solanaNtt = undefined;
            managerKey = new PublicKey(manager!);
            major = -1;
            tokenProgram = mintInfo.owner;
          }

          const tokenAuthority = NTT.pdas(managerKey).tokenAuthority();

          // check if SPL-Multisig is supported for manager version
          // undeployed -- assume version compatible via warning
          if (major === -1 && !argv["yes"]) {
            console.warn(
              chalk.yellow(
                "SPL Multisig token mint authority is only supported for versions >= 3.x.x"
              )
            );
            console.warn(
              chalk.yellow(
                "Ensure the program version you wish to deploy supports SPL Multisig token mint authority"
              )
            );
            await askForConfirmation();
          }
          // unsupported version
          else if (major < 3) {
            console.error(
              "SPL Multisig token mint authority is only supported for versions >= 3.x.x"
            );
            console.error(
              "Use 'ntt upgrade' to upgrade the NTT contract to a specific version."
            );
            process.exit(1);
          }

          try {
            // use same tokenProgram as token to create multisig
            const additionalMemberPubkeys = (
              argv["multisigMemberPubkey"] as any
            ).map((key: string) => new PublicKey(key));
            const multisig = await spl.createMultisig(
              connection,
              payerKeypair,
              [tokenAuthority, ...additionalMemberPubkeys],
              1,
              undefined,
              { commitment: "finalized" },
              tokenProgram
            );
            console.log(`Valid SPL Multisig created: ${multisig.toBase58()}`);
          } catch (error) {
            if (error instanceof Error) {
              console.error(error.message);
            } else if (error instanceof SendTransactionError) {
              console.error(error.logs);
            }
          }
        }
      )
      .demandCommand();
  })
  .command("manual", "Manual NTT operations", (yargs) => {
    yargs
      .command(
        "set-peer <peer-chain> <peer-address>",
        "Manually set a peer relationship between NTT deployments",
        (yargs) =>
          yargs
            .positional("peer-chain", {
              describe: "Target chain to set as peer",
              type: "string",
              choices: chains,
              demandOption: true,
            })
            .positional("peer-address", {
              describe: "Universal address of the peer NTT manager",
              type: "string",
              demandOption: true,
            })
            .option("chain", {
              describe: "Source chain where the peer will be set",
              type: "string",
              choices: chains,
              demandOption: true,
            })
            .option("token-decimals", {
              describe: "Token decimals for the peer chain",
              type: "number",
              demandOption: true,
            })
            .option("inbound-limit", {
              describe: "Inbound rate limit for transfers from this peer",
              type: "string",
              demandOption: true,
            })
            .option("path", options.deploymentPath)
            .option("network", options.network)
            .option("signer-type", options.signerType)
            .example(
              "$0 manual set-peer Ethereum 0x742d35Cc6634C0532925a3b8D0C85e3c4e5cBB8D --chain Sui --token-decimals 18 --inbound-limit 1000000000000000000",
              "Set Ethereum as peer for Sui NTT"
            ),
        async (argv) => {
          const path = argv["path"];
          const deployments: Config = loadConfig(path);
          const sourceChain: Chain = argv["chain"];
          const peerChain: Chain = argv["peer-chain"];
          const peerAddress = argv["peer-address"];
          const tokenDecimals = argv["token-decimals"];
          const inboundLimit = BigInt(argv["inbound-limit"]);
          const network = argv["network"];
          const signerType = argv["signer-type"] as SignerType;

          // Validate network
          if (!isNetwork(network)) {
            console.error("Invalid network");
            process.exit(1);
          }

          // Validate source chain exists in deployment
          const sourceConfig = deployments.chains[sourceChain];
          if (!sourceConfig) {
            console.error(
              `Source chain ${sourceChain} not found in deployment configuration`
            );
            process.exit(1);
          }

          console.log(chalk.blue("🔗 Manual setPeer Operation"));
          console.log(`Source Chain: ${chalk.yellow(sourceChain)}`);
          console.log(`Peer Chain: ${chalk.yellow(peerChain)}`);
          console.log(`Peer Address: ${chalk.yellow(peerAddress)}`);
          console.log(`Token Decimals: ${chalk.yellow(tokenDecimals)}`);
          console.log(
            `Inbound Limit: ${chalk.yellow(inboundLimit.toString())}`
          );

          try {
            // Load source chain NTT configuration
            const sourceManager = {
              chain: sourceChain,
              address: toUniversal(sourceChain, sourceConfig.manager),
            };
            const [config, ctx, ntt] = await pullChainConfig(
              network,
              sourceManager,
              overrides
            );

            console.log(
              `\nSource NTT Manager: ${chalk.yellow(sourceConfig.manager)}`
            );

            // Create peer address object
            const peerChainAddress = {
              chain: peerChain,
              address: toUniversal(peerChain, peerAddress),
            };

            // Get signer for the source chain
            const signer = await getSigner(ctx, signerType);

            console.log(
              `Signer Address: ${chalk.yellow(
                signer.address.address.toString()
              )}`
            );
            console.log("\n" + chalk.blue("Executing setPeer transaction..."));

            // Call setPeer on the NTT instance (it returns an AsyncGenerator)
            const setPeerTxs = ntt.setPeer(
              peerChainAddress,
              tokenDecimals,
              inboundLimit
            );

            // Create sign-send-wait function (no special owner for manual operations)
            const signSendWaitFunc = newSignSendWaiter(undefined);

            // Execute the transaction(s)

            try {
              const results = await signSendWaitFunc(
                ctx,
                setPeerTxs,
                signer.signer
              );

              // Display transaction results
              console.log(
                `Transaction Hash: ${chalk.green(
                  results[0]?.txid || results[0] || "Transaction completed"
                )}`
              );
            } catch (signSendError) {
              console.error("DEBUG: Error occurred in signSendWaitFunc:");
              console.error("DEBUG: signSendError type:", typeof signSendError);
              console.error(
                "DEBUG: signSendError constructor:",
                signSendError?.constructor?.name
              );
              console.error(
                "DEBUG: signSendError message:",
                signSendError instanceof Error
                  ? signSendError.message
                  : String(signSendError)
              );

              if (signSendError instanceof Error) {
                console.error("DEBUG: signSendError stack:");
                console.error(signSendError.stack);
              }

              // Try to extract specific information about bytes.length error
              const errorString = String(signSendError);
              if (errorString.includes("bytes.length")) {
                console.error("DEBUG: *** FOUND bytes.length ERROR! ***");
                console.error("DEBUG: Full error string:", errorString);
              }

              throw signSendError;
            }

            console.log(
              chalk.green("\n✅ setPeer operation completed successfully!")
            );
            console.log(
              `Peer relationship established: ${sourceChain} ↔ ${peerChain}`
            );
          } catch (error) {
            console.error(chalk.red("\n❌ setPeer operation failed:"));
            console.error(
              "ERROR: Main error message:",
              error instanceof Error ? error.message : String(error)
            );

            // Enhanced error logging for debugging
            if (error instanceof Error) {
              console.error("ERROR: Error name:", error.name);
              console.error("ERROR: Error stack trace:");
              console.error(error.stack || "No stack trace available");

              // Check for nested errors or cause
              if ("cause" in error && error.cause) {
                console.error("ERROR: Caused by:", error.cause);
              }
            }

            // Log the error type and constructor
            console.error("ERROR: Error type:", typeof error);
            console.error(
              "ERROR: Error constructor:",
              error?.constructor?.name
            );

            // If it's a string or has toString, log that too
            if (typeof error === "object" && error !== null) {
              try {
                console.error(
                  "ERROR: Error as JSON:",
                  JSON.stringify(error, null, 2)
                );
              } catch (jsonError) {
                console.error(
                  "ERROR: Could not stringify error object:",
                  jsonError
                );
              }
            }

            process.exit(1);
          }
        }
      )
      .command(
        "transfer <destination-chain> <destination-address> <amount>",
        "Transfer tokens via NTT to another chain",
        (yargs) =>
          yargs
            .positional("destination-chain", {
              describe: "Target chain to transfer to",
              type: "string",
              choices: chains,
              demandOption: true,
            })
            .positional("destination-address", {
              describe: "Recipient address on the destination chain",
              type: "string",
              demandOption: true,
            })
            .positional("amount", {
              describe: "Amount to transfer (in token base units)",
              type: "string",
              demandOption: true,
            })
            .option("chain", {
              describe: "Source chain to transfer from",
              type: "string",
              choices: chains,
              demandOption: true,
            })
            .option("queue", {
              describe: "Queue the transfer if rate limit is exceeded",
              type: "boolean",
              default: false,
            })
            .option("path", options.deploymentPath)
            .option("network", options.network)
            .option("signer-type", options.signerType)
            .example(
              "$0 manual transfer Ethereum 0x742d35Cc6634C0532925a3b8D0C85e3c4e5cBB8D 1000000000 --chain Sui",
              "Transfer 1 SUI to Ethereum"
            ),
        async (argv) => {
          const path = argv["path"];
          const deployments: Config = loadConfig(path);
          const sourceChain: Chain = argv["chain"];
          const destinationChain: Chain = argv["destination-chain"];
          const destinationAddress = argv["destination-address"];
          const amount = BigInt(argv["amount"]);
          const queue = argv["queue"];
          const network = argv["network"];
          const signerType = argv["signer-type"] as SignerType;

          // Validate network
          if (!isNetwork(network)) {
            console.error("Invalid network");
            process.exit(1);
          }

          // Validate source chain exists in deployment
          const sourceConfig = deployments.chains[sourceChain];
          if (!sourceConfig) {
            console.error(
              `Source chain ${sourceChain} not found in deployment configuration`
            );
            process.exit(1);
          }

          console.log(chalk.blue("💰 Manual Transfer Operation"));
          console.log(`Source Chain: ${chalk.yellow(sourceChain)}`);
          console.log(`Destination Chain: ${chalk.yellow(destinationChain)}`);
          console.log(
            `Destination Address: ${chalk.yellow(destinationAddress)}`
          );
          console.log(`Amount: ${chalk.yellow(amount.toString())}`);
          console.log(
            `Queue if rate limited: ${chalk.yellow(queue.toString())}`
          );

          try {
            // Load source chain NTT configuration
            const sourceManager = {
              chain: sourceChain,
              address: toUniversal(sourceChain, sourceConfig.manager),
            };
            const [config, ctx, ntt] = await pullChainConfig(
              network,
              sourceManager,
              overrides
            );

            console.log(
              `\nSource NTT Manager: ${chalk.yellow(sourceConfig.manager)}`
            );

            // Create destination address object
            const destinationChainAddress = {
              chain: destinationChain,
              address: toUniversal(destinationChain, destinationAddress),
            };

            // Get signer for the source chain
            const signer = await getSigner(ctx, signerType);

            console.log(
              `Signer Address: ${chalk.yellow(
                signer.address.address.toString()
              )}`
            );
            console.log("\n" + chalk.blue("Executing transfer transaction..."));

            // Call transfer on the NTT instance (it returns an AsyncGenerator)
            const transferTxs = ntt.transfer(
              signer.address.address,
              amount,
              destinationChainAddress,
              { queue }
            );

            // Create sign-send-wait function (no special owner for manual operations)
            const signSendWaitFunc = newSignSendWaiter(undefined);

            // Execute the transaction(s)

            try {
              const results = await signSendWaitFunc(
                ctx,
                transferTxs,
                signer.signer
              );

              // Display transaction results
              console.log(
                `Transaction Hash: ${chalk.green(
                  results[0]?.txid || results[0] || "Transaction completed"
                )}`
              );
            } catch (transferError) {
              console.error("DEBUG: Error occurred in transfer:");
              console.error(
                "DEBUG: transferError:",
                transferError instanceof Error
                  ? transferError.message
                  : String(transferError)
              );

              if (transferError instanceof Error) {
                console.error("DEBUG: transferError stack:");
                console.error(transferError.stack);
              }

              throw transferError;
            }

<<<<<<< HEAD
                try {
                    // Cast to EVM NTT and call transferOwnership
                    const evmNtt = ntt as EvmNtt<typeof network, EvmChains>;
                    
                    // Get the native ethers signer from the EvmNativeSigner
                    const nativeSigner = (signer.signer as any)._signer;
                    if (!nativeSigner || !nativeSigner.provider) {
                        throw new Error("Failed to get native ethers signer");
                    }
                    
                            const contract = evmNtt.manager.connect(nativeSigner);
                            const tx = await contract.transferOwnership(destination);
                            console.log(`Transaction hash: ${tx.hash}`);
                            console.log(`Waiting for 1 confirmation...`);
                            
                            // 1 confirmation, 5 minute timeout
                            await tx.wait(1, 300000);
                            
                            console.log(`Verifying ownership transfer...`);
                            const newOwnerFromContract = await evmNtt.manager.owner();
                            if (newOwnerFromContract.toLowerCase() === destination.toLowerCase()) {
                                console.log(`✅ Ownership transferred successfully to ${destination}`);
                            } else {
                                console.error(`❌ Ownership transfer verification failed`);
                                console.error(`   New owner:        ${newOwnerFromContract}`);
                                process.exit(1);
                            }
                    
                } catch (error: any) {
                    console.error("❌ Failed to transfer ownership:", error.message);
                    if (error.transaction) {
                        console.error("Transaction details:", error.transaction);
                    }
                    process.exit(1);
                }
            })
        .command("solana",
            "Solana commands",
        (yargs) => {
            yargs
                .command("key-base58 <keypair>",
                    "print private key in base58",
                    (yargs) => yargs
                        .positional("keypair", {
                            describe: "Path to keypair.json",
                            type: "string",
                            demandOption: true,
                        }),
                    (argv) => {
                        const keypair = Keypair.fromSecretKey(new Uint8Array(JSON.parse(fs.readFileSync(argv["keypair"]).toString())));
                        console.log(encoding.b58.encode(keypair.secretKey));
                    })
                .command("token-authority <programId>",
                    "print the token authority address for a given program ID",
                    (yargs) => yargs
                        .positional("programId", {
                            describe: "Program ID",
                            type: "string",
                            demandOption: true,
                        }),
                    (argv) => {
                        const programId = new PublicKey(argv["programId"]);
                        const tokenAuthority = NTT.pdas(programId).tokenAuthority();
                        console.log(tokenAuthority.toBase58());
                    })
                .command("ata <mint> <owner> <tokenProgram>",
                    "print the token authority address for a given program ID",
                    (yargs) => yargs
                        .positional("mint", {
                            describe: "Mint address",
                            type: "string",
                            demandOption: true,
                        })
                        .positional("owner", {
                            describe: "Owner address",
                            type: "string",
                            demandOption: true,
                        })
                        .positional("tokenProgram", {
                            describe: "Token program ID",
                            type: "string",
                            choices: ["legacy", "token22"],
                            demandOption: true,
                        }),
                    (argv) => {
                        const mint = new PublicKey(argv["mint"]);
                        const owner = new PublicKey(argv["owner"]);
                        const tokenProgram = argv["tokenProgram"] === "legacy"
                            ? spl.TOKEN_PROGRAM_ID
                            : spl.TOKEN_2022_PROGRAM_ID
                        const ata = spl.getAssociatedTokenAddressSync(mint, owner, true, tokenProgram);
                        console.log(ata.toBase58());
                    })
                .command("create-spl-multisig <multisigMemberPubkey...>",
                    "create a valid SPL Multisig (see https://github.com/wormhole-foundation/native-token-transfers/tree/main/solana#spl-multisig-support for more info)",
                    (yargs) => yargs
                        .positional("multisigMemberPubkey", {
                            describe: "public keys of the members that can independently mint",
                            type: "string",
                            demandOption: true,
                        })
                        .option("manager", {
                            describe: "Manager address",
                            type: "string",
                        })
                        .option("token", {
                            describe: "Token address",
                            type: "string",
                        })
                        .option("path", options.deploymentPath)
                        .option("yes", options.yes)
                        .option("payer", { ...options.payer, demandOption: true })
                        .example(
                            "$0 solana create-spl-multisig Sol1234... --token Sol3456... --manager Sol5678... --payer <SOLANA_KEYPAIR_PATH>",
                            "Create multisig with Sol1234... having independent mint privilege alongside NTT token-authority for undeployed program"
                        )
                        .example(
                            "$0 solana create-spl-multisig Sol1234... Sol3456... Sol5678... --payer <SOLANA_KEYPAIR_PATH>",
                            "Create multisig with Sol1234..., Sol3456..., and Sol5678... having mint privileges alongside NTT token-authority for deployed program"
                        ),
                    async (argv) => {
                        const path = argv["path"];
                        const deployments: Config = loadConfig(path);
                        const chain: Chain = "Solana";
                        const manager = argv["manager"];
                        const token = argv["token"];
                        const network = deployments.network as Network;

                        if (!fs.existsSync(argv["payer"])) {
                            console.error("Payer not found. Specify with --payer");
                            process.exit(1);
                        }
                        const payerKeypair = Keypair.fromSecretKey(
                            new Uint8Array(
                                JSON.parse(fs.readFileSync(argv["payer"]).toString())
                            )
                        );

                        if (!token !== !manager) {
                            console.error(
                                "Please provide both --token and --manager for an undeployed program"
                            );
                            process.exit(1);
                        }

                        const wh = new Wormhole(
                            network,
                            [solana.Platform, evm.Platform, stacks.Platform],
                            overrides
                        );
                        const ch = wh.getChain(chain);
                        const connection: Connection = await ch.getRpc();

                        let solanaNtt: SolanaNtt<typeof network, SolanaChains> | undefined;
                        let managerKey: PublicKey;
                        let major: number;
                        let tokenProgram: PublicKey;

                        // program deployed so fetch token and manager addresses from deployment
                        if (!token && !manager) {
                            if (!(chain in deployments.chains)) {
                                console.error(`Either provide --token and --manager flags, or ensure ${path} contains a valid ${chain} configuration`);
                                process.exit(1);
                            }
                            const chainConfig = deployments.chains[chain]!;
                            const [, , ntt] = await pullChainConfig(
                                network,
                                { chain, address: toUniversal(chain, chainConfig.manager) },
                                overrides
                            );
                            solanaNtt = ntt as SolanaNtt<typeof network, SolanaChains>;
                            managerKey = new PublicKey(chainConfig.manager);
                            major = Number(solanaNtt.version.split(".")[0]);
                            tokenProgram = (await solanaNtt.getConfig()).tokenProgram;
                        }
                        // default values as undeployed program
                        else {
                            // ensure mint is valid
                            const tokenMint = new PublicKey(token!);
                            const mintInfo = await connection.getAccountInfo(tokenMint);
                            if (!mintInfo) {
                                console.error(
                                    `Mint ${token} not found on ${ch.chain} ${ch.network}`
                                );
                                process.exit(1);
                            }
                            spl.unpackMint(tokenMint, mintInfo, mintInfo.owner);

                            solanaNtt = undefined;
                            managerKey = new PublicKey(manager!);
                            major = -1;
                            tokenProgram = mintInfo.owner;
                        }

                        const tokenAuthority = NTT.pdas(managerKey).tokenAuthority();

                        // check if SPL-Multisig is supported for manager version
                        // undeployed -- assume version compatible via warning
                        if (major === -1 && !argv["yes"]) {
                            console.warn(
                                chalk.yellow(
                                    "SPL Multisig token mint authority is only supported for versions >= 3.x.x"
                                )
                            );
                            console.warn(
                                chalk.yellow(
                                    "Ensure the program version you wish to deploy supports SPL Multisig token mint authority"
                                )
                            );
                            await askForConfirmation();
                        }
                        // unsupported version
                        else if (major < 3) {
                            console.error(
                                "SPL Multisig token mint authority is only supported for versions >= 3.x.x"
                            );
                            console.error(
                                "Use 'ntt upgrade' to upgrade the NTT contract to a specific version."
                            );
                            process.exit(1);
                        }

                        try {
                            // use same tokenProgram as token to create multisig
                            const additionalMemberPubkeys = (argv["multisigMemberPubkey"] as any).map(
                                (key: string) => new PublicKey(key)
                            );
                            const multisig = await spl.createMultisig(
                                connection,
                                payerKeypair,
                                [
                                    tokenAuthority,
                                    ...additionalMemberPubkeys,
                                ],
                                1,
                                undefined,
                                { commitment: "finalized" },
                                tokenProgram
                            );
                            console.log(`Valid SPL Multisig created: ${multisig.toBase58()}`);
                        } catch (error) {
                            if (error instanceof Error) {
                                console.error(error.message);
                            } else if (error instanceof SendTransactionError) {
                                console.error(error.logs);
                            }
                        }
                    })
                .demandCommand()
        }
    )
    .command("manual",
        "Manual NTT operations",
        (yargs) => {
            yargs
                .command("set-peer <peer-chain> <peer-address>",
                    "Manually set a peer relationship between NTT deployments",
                    (yargs) => yargs
                        .positional("peer-chain", {
                            describe: "Target chain to set as peer",
                            type: "string",
                            choices: chains,
                            demandOption: true,
                        })
                        .positional("peer-address", {
                            describe: "Universal address of the peer NTT manager",
                            type: "string",
                            demandOption: true,
                        })
                        .option("chain", {
                            describe: "Source chain where the peer will be set",
                            type: "string",
                            choices: chains,
                            demandOption: true,
                        })
                        .option("token-decimals", {
                            describe: "Token decimals for the peer chain",
                            type: "number",
                            demandOption: true,
                        })
                        .option("inbound-limit", {
                            describe: "Inbound rate limit for transfers from this peer",
                            type: "string",
                            demandOption: true,
                        })
                        .option("path", options.deploymentPath)
                        .option("network", options.network)
                        .option("signer-type", options.signerType)
                        .example("$0 manual set-peer Ethereum 0x742d35Cc6634C0532925a3b8D0C85e3c4e5cBB8D --chain Sui --token-decimals 18 --inbound-limit 1000000000000000000", "Set Ethereum as peer for Sui NTT"),
                    async (argv) => {
                        const path = argv["path"];
                        const deployments: Config = loadConfig(path);
                        const sourceChain: Chain = argv["chain"];
                        const peerChain: Chain = argv["peer-chain"];
                        const peerAddress = argv["peer-address"];
                        const tokenDecimals = argv["token-decimals"];
                        const inboundLimit = BigInt(argv["inbound-limit"]);
                        const network = argv["network"];
                        const signerType = argv["signer-type"] as SignerType;

                        // Validate network
                        if (!isNetwork(network)) {
                            console.error("Invalid network");
                            process.exit(1);
                        }

                        // Validate source chain exists in deployment
                        const sourceConfig = deployments.chains[sourceChain];
                        if (!sourceConfig) {
                            console.error(`Source chain ${sourceChain} not found in deployment configuration`);
                            process.exit(1);
                        }

                        console.log(chalk.blue("🔗 Manual setPeer Operation"));
                        console.log(`Source Chain: ${chalk.yellow(sourceChain)}`);
                        console.log(`Peer Chain: ${chalk.yellow(peerChain)}`);
                        console.log(`Peer Address: ${chalk.yellow(peerAddress)}`);
                        console.log(`Token Decimals: ${chalk.yellow(tokenDecimals)}`);
                        console.log(`Inbound Limit: ${chalk.yellow(inboundLimit.toString())}`);

                        try {
                            // Load source chain NTT configuration
                            const sourceManager = {
                                chain: sourceChain,
                                address: toUniversal(sourceChain, sourceConfig.manager)
                            };
                            const [config, ctx, ntt] = await pullChainConfig(
                                network,
                                sourceManager,
                                overrides
                            );

                            console.log(`\nSource NTT Manager: ${chalk.yellow(sourceConfig.manager)}`);

                            // Create peer address object
                            const peerChainAddress = {
                                chain: peerChain,
                                address: toUniversal(peerChain, peerAddress)
                            };

                            // Get signer for the source chain
                            const signer = await getSigner(ctx, signerType);

                            console.log(`Signer Address: ${chalk.yellow(signer.address.address.toString())}`);
                            console.log("\n" + chalk.blue("Executing setPeer transaction..."));

                            // Call setPeer on the NTT instance (it returns an AsyncGenerator)
                            const setPeerTxs = ntt.setPeer(peerChainAddress, tokenDecimals, inboundLimit);

                            // Create sign-send-wait function (no special owner for manual operations)
                            const signSendWaitFunc = newSignSendWaiter(undefined);

                            // Execute the transaction(s)

                            try {
                                const results = await signSendWaitFunc(ctx, setPeerTxs, signer.signer);

                                // Display transaction results
                                console.log(`Transaction Hash: ${chalk.green(results[0]?.txid || results[0] || "Transaction completed")}`);

                            } catch (signSendError) {
                                console.error("DEBUG: Error occurred in signSendWaitFunc:");
                                console.error("DEBUG: signSendError type:", typeof signSendError);
                                console.error("DEBUG: signSendError constructor:", signSendError?.constructor?.name);
                                console.error("DEBUG: signSendError message:", signSendError instanceof Error ? signSendError.message : String(signSendError));

                                if (signSendError instanceof Error) {
                                    console.error("DEBUG: signSendError stack:");
                                    console.error(signSendError.stack);
                                }

                                // Try to extract specific information about bytes.length error
                                const errorString = String(signSendError);
                                if (errorString.includes('bytes.length')) {
                                    console.error("DEBUG: *** FOUND bytes.length ERROR! ***");
                                    console.error("DEBUG: Full error string:", errorString);
                                }

                                throw signSendError;
                            }

                            console.log(chalk.green("\n✅ setPeer operation completed successfully!"));
                            console.log(`Peer relationship established: ${sourceChain} ↔ ${peerChain}`);

                        } catch (error) {
                            console.error(chalk.red("\n❌ setPeer operation failed:"));
                            console.error("ERROR: Main error message:", error instanceof Error ? error.message : String(error));

                            // Enhanced error logging for debugging
                            if (error instanceof Error) {
                                console.error("ERROR: Error name:", error.name);
                                console.error("ERROR: Error stack trace:");
                                console.error(error.stack || "No stack trace available");

                                // Check for nested errors or cause
                                if ('cause' in error && error.cause) {
                                    console.error("ERROR: Caused by:", error.cause);
                                }
                            }

                            // Log the error type and constructor
                            console.error("ERROR: Error type:", typeof error);
                            console.error("ERROR: Error constructor:", error?.constructor?.name);

                            // If it's a string or has toString, log that too
                            if (typeof error === 'object' && error !== null) {
                                try {
                                    console.error("ERROR: Error as JSON:", JSON.stringify(error, null, 2));
                                } catch (jsonError) {
                                    console.error("ERROR: Could not stringify error object:", jsonError);
                                }
                            }

                            process.exit(1);
                        }
                    })
                .command("transfer <destination-chain> <destination-address> <amount>",
                    "Transfer tokens via NTT to another chain",
                    (yargs) => yargs
                        .positional("destination-chain", {
                            describe: "Target chain to transfer to",
                            type: "string",
                            choices: chains,
                            demandOption: true,
                        })
                        .positional("destination-address", {
                            describe: "Recipient address on the destination chain",
                            type: "string",
                            demandOption: true,
                        })
                        .positional("amount", {
                            describe: "Amount to transfer (in token base units)",
                            type: "string",
                            demandOption: true,
                        })
                        .option("chain", {
                            describe: "Source chain to transfer from",
                            type: "string",
                            choices: chains,
                            demandOption: true,
                        })
                        .option("queue", {
                            describe: "Queue the transfer if rate limit is exceeded",
                            type: "boolean",
                            default: false,
                        })
                        .option("path", options.deploymentPath)
                        .option("network", options.network)
                        .option("signer-type", options.signerType)
                        .example("$0 manual transfer Ethereum 0x742d35Cc6634C0532925a3b8D0C85e3c4e5cBB8D 1000000000 --chain Sui", "Transfer 1 SUI to Ethereum"),
                    async (argv) => {
                        const path = argv["path"];
                        const deployments: Config = loadConfig(path);
                        const sourceChain: Chain = argv["chain"];
                        const destinationChain: Chain = argv["destination-chain"];
                        const destinationAddress = argv["destination-address"];
                        const amount = BigInt(argv["amount"]);
                        const queue = argv["queue"];
                        const network = argv["network"];
                        const signerType = argv["signer-type"] as SignerType;

                        // Validate network
                        if (!isNetwork(network)) {
                            console.error("Invalid network");
                            process.exit(1);
                        }

                        // Validate source chain exists in deployment
                        const sourceConfig = deployments.chains[sourceChain];
                        if (!sourceConfig) {
                            console.error(`Source chain ${sourceChain} not found in deployment configuration`);
                            process.exit(1);
                        }

                        console.log(chalk.blue("💰 Manual Transfer Operation"));
                        console.log(`Source Chain: ${chalk.yellow(sourceChain)}`);
                        console.log(`Destination Chain: ${chalk.yellow(destinationChain)}`);
                        console.log(`Destination Address: ${chalk.yellow(destinationAddress)}`);
                        console.log(`Amount: ${chalk.yellow(amount.toString())}`);
                        console.log(`Queue if rate limited: ${chalk.yellow(queue.toString())}`);

                        try {
                            // Load source chain NTT configuration
                            const sourceManager = {
                                chain: sourceChain,
                                address: toUniversal(sourceChain, sourceConfig.manager)
                            };
                            const [config, ctx, ntt] = await pullChainConfig(
                                network,
                                sourceManager,
                                overrides
                            );

                            console.log(`\nSource NTT Manager: ${chalk.yellow(sourceConfig.manager)}`);

                            // Create destination address object
                            const destinationChainAddress = {
                                chain: destinationChain,
                                address: toUniversal(destinationChain, destinationAddress)
                            };

                            // Get signer for the source chain
                            const signer = await getSigner(ctx, signerType);

                            console.log(`Signer Address: ${chalk.yellow(signer.address.address.toString())}`);
                            console.log("\n" + chalk.blue("Executing transfer transaction..."));

                            // Call transfer on the NTT instance (it returns an AsyncGenerator)
                            const transferTxs = ntt.transfer(
                                signer.address.address,
                                amount,
                                destinationChainAddress,
                                { queue }
                            );

                            // Create sign-send-wait function (no special owner for manual operations)
                            const signSendWaitFunc = newSignSendWaiter(undefined);

                            // Execute the transaction(s)

                            try {
                                const results = await signSendWaitFunc(ctx, transferTxs, signer.signer);

                                // Display transaction results
                                console.log(`Transaction Hash: ${chalk.green(results[0]?.txid || results[0] || "Transaction completed")}`);

                            } catch (transferError) {
                                console.error("DEBUG: Error occurred in transfer:");
                                console.error("DEBUG: transferError:", transferError instanceof Error ? transferError.message : String(transferError));

                                if (transferError instanceof Error) {
                                    console.error("DEBUG: transferError stack:");
                                    console.error(transferError.stack);
                                }

                                throw transferError;
                            }

                            console.log(chalk.green("\n✅ Transfer operation completed successfully!"));
                            console.log(`Transfer sent: ${sourceChain} → ${destinationChain}`);
                            console.log(`Amount: ${amount.toString()} tokens`);

                        } catch (error) {
                            console.error(chalk.red("\n❌ Transfer operation failed:"));
                            console.error("ERROR: Main error message:", error instanceof Error ? error.message : String(error));

                            if (error instanceof Error && error.stack) {
                                console.error("ERROR: Error stack trace:");
                                console.error(error.stack);
                            }

                            process.exit(1);
                        }
                    })
                .demandCommand()
=======
            console.log(
              chalk.green("\n✅ Transfer operation completed successfully!")
            );
            console.log(`Transfer sent: ${sourceChain} → ${destinationChain}`);
            console.log(`Amount: ${amount.toString()} tokens`);
          } catch (error) {
            console.error(chalk.red("\n❌ Transfer operation failed:"));
            console.error(
              "ERROR: Main error message:",
              error instanceof Error ? error.message : String(error)
            );

            if (error instanceof Error && error.stack) {
              console.error("ERROR: Error stack trace:");
              console.error(error.stack);
            }

            process.exit(1);
          }
>>>>>>> b69df1e2
        }
      )
      .demandCommand();
  })
  .help()
  .strict()
  .demandCommand()
  .parse();

// Implicit configuration that's missing from a contract deployment. These are
// implicit in the sense that they don't need to be explicitly set in the
// deployment file.
// For example, all managers and transceivers need to be registered with each other.
// Additionally, the EVM chains need to be registered as such, and the standard relaying
// needs to be enabled for all chains where this is supported.
type MissingImplicitConfig = {
  managerPeers: Ntt.Peer<Chain>[];
  transceiverPeers: ChainAddress<Chain>[];
  evmChains: Chain[];
  standardRelaying: [Chain, boolean][];
  specialRelaying: [Chain, boolean][];
  solanaWormholeTransceiver: boolean;
  solanaUpdateLUT: boolean;
};

function checkConfigErrors(
  deps: Partial<{ [C in Chain]: Deployment<Chain> }>
): number {
  let fatal = 0;
  for (const [chain, deployment] of Object.entries(deps)) {
    assertChain(chain);
    const config = deployment.config.local!;
    if (!checkNumberFormatting(config.limits.outbound, deployment.decimals)) {
      console.error(
        `ERROR: ${chain} has an outbound limit (${config.limits.outbound}) with the wrong number of decimals. The number should have ${deployment.decimals} decimals.`
      );
      fatal++;
    }
    if (config.limits.outbound === formatNumber(0n, deployment.decimals)) {
      console.warn(chalk.yellow(`${chain} has an outbound limit of 0`));
    }
    for (const [c, limit] of Object.entries(config.limits.inbound)) {
      if (!checkNumberFormatting(limit, deployment.decimals)) {
        console.error(
          `ERROR: ${chain} has an inbound limit with the wrong number of decimals for ${c} (${limit}). The number should have ${deployment.decimals} decimals.`
        );
        fatal++;
      }
      if (limit === formatNumber(0n, deployment.decimals)) {
        console.warn(
          chalk.yellow(`${chain} has an inbound limit of 0 from ${c}`)
        );
      }
    }
  }
  return fatal;
}

function createWorkTree(platform: Platform, version: string): string {
  const tag = getGitTagName(platform, version);
  if (!tag) {
    console.error(`No tag found matching ${version} for ${platform}`);
    process.exit(1);
  }

  const worktreeName = `.deployments/${platform}-${version}`;

  if (fs.existsSync(worktreeName)) {
    console.log(
      chalk.yellow(
        `Worktree already exists at ${worktreeName}. Resetting to ${tag}`
      )
    );
    execSync(`git -C ${worktreeName} reset --hard ${tag}`, {
      stdio: "inherit",
    });
  } else {
    // create worktree
    execSync(`git worktree add ${worktreeName} ${tag}`, {
      stdio: "inherit",
    });
  }

  // NOTE: we create this symlink whether or not the file exists.
  // this way, if it's created later, the symlink will be correct
  execSync(
    `ln -fs $(pwd)/overrides.json $(pwd)/${worktreeName}/overrides.json`,
    {
      stdio: "inherit",
    }
  );

  console.log(
    chalk.green(`Created worktree at ${worktreeName} from tag ${tag}`)
  );
  return worktreeName;
}

async function upgrade<N extends Network, C extends Chain>(
  _fromVersion: string,
  toVersion: string | null,
  ntt: Ntt<N, C>,
  ctx: ChainContext<N, C>,
  signerType: SignerType,
  evmVerify: boolean,
  managerVariant?: string,
  solanaPayer?: string,
  solanaProgramKeyPath?: string,
  solanaBinaryPath?: string,
  gasEstimateMultiplier?: number
): Promise<void> {
  // TODO: check that fromVersion is safe to upgrade to toVersion from
  const platform = chainToPlatform(ctx.chain);
  const worktree = toVersion ? createWorkTree(platform, toVersion) : ".";
  switch (platform) {
    case "Evm":
      const evmNtt = ntt as EvmNtt<N, EvmChains>;
      const evmCtx = ctx as ChainContext<N, EvmChains>;
      return upgradeEvm(
        worktree,
        evmNtt,
        evmCtx,
        signerType,
        evmVerify,
        managerVariant,
        gasEstimateMultiplier
      );
    case "Solana":
      if (solanaPayer === undefined || !fs.existsSync(solanaPayer)) {
        console.error("Payer not found. Specify with --payer");
        process.exit(1);
      }
      const solanaNtt = ntt as SolanaNtt<N, SolanaChains>;
      const solanaCtx = ctx as ChainContext<N, SolanaChains>;
      return upgradeSolana(
        worktree,
        toVersion,
        solanaNtt,
        solanaCtx,
        solanaPayer,
        solanaProgramKeyPath,
        solanaBinaryPath
      );
    case "Sui":
      const suiNtt = ntt as SuiNtt<N, SuiChains>;
      const suiCtx = ctx as ChainContext<N, SuiChains>;
      return upgradeSui(worktree, toVersion, suiNtt, suiCtx, signerType);
    default:
      throw new Error("Unsupported platform");
  }
}

async function upgradeEvm<N extends Network, C extends EvmChains>(
  pwd: string,
  ntt: EvmNtt<N, C>,
  ctx: ChainContext<N, C>,
  signerType: SignerType,
  evmVerify: boolean,
  managerVariant?: string,
  gasEstimateMultiplier?: number
): Promise<void> {
  ensureNttRoot(pwd);

  console.log("Upgrading EVM chain", ctx.chain);

  const signer = await getSigner(ctx, signerType);
  const signerArgs = forgeSignerArgs(signer.source);

  console.log("Installing forge dependencies...");
  execSync("forge install", {
    cwd: `${pwd}/evm`,
    stdio: "pipe",
  });

  let verifyArgs: string = "";
  if (evmVerify) {
    const verifyArgsArray = buildVerifierArgs(ctx.chain);
    verifyArgs = verifyArgsArray.join(" ");
  }

  // Detect script version to determine upgrade strategy
  const scriptVersion = detectDeployScriptVersion(pwd);
  console.log(`Detected deploy script version: ${scriptVersion}`);

  // Validate manager variant support for upgrades
  const variant = managerVariant || "standard";
  if (variant !== "standard") {
    if (!supportsManagerVariants(pwd)) {
      console.error(
        `Manager variant '${variant}' is not supported in this version. ` +
        `The NttManagerNoRateLimiting.sol contract does not exist.`
      );
      process.exit(1);
    }
    if (scriptVersion < 2) {
      console.error(
        `Manager variant selection requires deploy script version 2+, but found version ${scriptVersion}. ` +
        `Please upgrade to a newer version that supports manager variants.`
      );
      process.exit(1);
    }
  }

  console.log("Upgrading manager...");
  const slowFlag = getSlowFlag(ctx.chain);
  const gasMultiplier = getGasMultiplier(gasEstimateMultiplier);

  // Use bundled v1 scripts if version 1 detected
  const useBundledV1 = scriptVersion === 1;

  await withDeploymentScript(pwd, useBundledV1, async () => {

    // Set MANAGER_VARIANT env var (old scripts will ignore it)
    const command = `forge script --via-ir script/DeployWormholeNtt.s.sol \
--rpc-url ${ctx.config.rpc} \
--sig "upgrade(address)" \
${ntt.managerAddress} \
${signerArgs} \
--broadcast ${slowFlag} ${gasMultiplier} \
${verifyArgs} | tee last-run.stdout`;

    execSync(command, {
      cwd: `${pwd}/evm`,
      stdio: "inherit",
      env: {
        ...process.env,
        MANAGER_VARIANT: variant,
      },
    });
  });
}

async function upgradeSolana<N extends Network, C extends SolanaChains>(
  pwd: string,
  version: string | null,
  ntt: SolanaNtt<N, C>,
  ctx: ChainContext<N, C>,
  payer: string,
  programKeyPath?: string,
  binaryPath?: string
): Promise<void> {
  if (version === null) {
    throw new Error("Cannot upgrade Solana to local version"); // TODO: this is not hard to enabled
  }
  const mint = (await ntt.getConfig()).mint;
  await deploySolana(
    pwd,
    version,
    await ntt.getMode(),
    ctx,
    mint.toBase58(),
    payer,
    false,
    programKeyPath,
    binaryPath
  );
  // TODO: call initializeOrUpdateLUT. currently it's done in the following 'ntt push' step.
}

async function upgradeSui<N extends Network, C extends SuiChains>(
  pwd: string,
  version: string | null,
  ntt: SuiNtt<N, C>,
  ctx: ChainContext<N, C>,
  signerType: SignerType
): Promise<void> {
  ensureNttRoot(pwd);

  console.log("Upgrading Sui chain", ctx.chain);

  // Setup Sui environment and execute upgrade
  await withSuiEnv(pwd, ctx, async () => {
    // Build the updated packages
    console.log("Building updated packages...");
    const packagesToBuild = ["ntt_common", "ntt", "wormhole_transceiver"];

    for (const packageName of packagesToBuild) {
      const packagePath = `${pwd}/sui/packages/${packageName}`;
      console.log(`Building package: ${packageName}`);

      try {
        execSync(`sui move build`, {
          cwd: packagePath,
          stdio: "inherit",
          env: process.env,
        });
      } catch (error) {
        console.error(`Failed to build package ${packageName}:`, error);
        throw error;
      }
    }

    // Get the current NTT manager address and retrieve upgrade capabilities
    const managerAddress = ntt.contracts.ntt?.manager;
    if (!managerAddress) {
      throw new Error("NTT manager address not found");
    }

    console.log("Retrieving upgrade capabilities...");

    // Get the upgrade cap ID from the NTT state
    let upgradeCapId: string;
    try {
      upgradeCapId = await ntt.getUpgradeCapId();
      console.log(`Found upgrade cap ID: ${upgradeCapId}`);
    } catch (error) {
      console.error("Failed to retrieve upgrade cap ID:", error);
      throw error;
    }

    // Only upgrade the NTT package (other packages don't have upgrade logic)
    const packagesToUpgrade = [{ name: "Ntt", path: "sui/packages/ntt" }];

    console.log("Upgrading packages using pure JavaScript...");

    // Get signer for transactions
    const signer = await getSigner(ctx, signerType);

    for (const pkg of packagesToUpgrade) {
      console.log(`Upgrading package: ${pkg.name}`);

      try {
        // Build the package first
        const packagePath = `${pwd}/${pkg.path}`;
        console.log(`Building package at: ${packagePath}`);

        execSync(`sui move build`, {
          cwd: packagePath,
          stdio: "pipe",
          env: process.env,
        });

        // Perform all upgrade steps in a single PTB
        console.log(`Performing upgrade for ${pkg.name}...`);
        const upgradeTxs = (async function* () {
          const upgradeTx = await performPackageUpgradeInPTB(
            ctx,
            packagePath,
            upgradeCapId,
            ntt
          );
          yield upgradeTx;
        })();
        await signSendWait(ctx, upgradeTxs, signer.signer);

        console.log(`Successfully upgraded ${pkg.name}`);
      } catch (error) {
        console.error(`Failed to upgrade package ${pkg.name}:`, error);
        throw error;
      }
    }

    console.log("Upgrade process completed for Sui chain", ctx.chain);
  });
}

// Helper function to perform complete package upgrade in a single PTB
async function performPackageUpgradeInPTB<
  N extends Network,
  C extends SuiChains,
>(
  ctx: ChainContext<N, C>,
  packagePath: string,
  upgradeCapId: string,
  ntt: SuiNtt<N, C>
): Promise<any> {
  // Get the package name from the path
  const packageName = packagePath.split("/").pop();
  let buildPackageName: string;

  // Map directory names to build package names
  switch (packageName) {
    case "ntt_common":
      buildPackageName = "NttCommon";
      break;
    case "ntt":
      buildPackageName = "Ntt";
      break;
    case "wormhole_transceiver":
      buildPackageName = "WormholeTransceiver";
      break;
    default:
      throw new Error(`Unknown package: ${packageName}`);
  }

  // Get build output with dependencies using the correct sui command
  console.log(
    `Running sui move build --dump-bytecode-as-base64 for ${packagePath}...`
  );

  const buildOutput = execSync(
    `sui move build --dump-bytecode-as-base64 --path ${packagePath}`,
    {
      encoding: "utf-8",
      env: process.env,
    }
  );

  const { modules, dependencies, digest } = JSON.parse(buildOutput);

  console.log(
    `Found ${modules.length} modules and ${dependencies.length} dependencies to upgrade`
  );
  console.log(`Build digest: ${digest}`);

  // Create a single PTB that performs all upgrade steps
  const tx = new Transaction();
  const packageId = await ntt.getPackageId();

  // Step 1: Authorize the upgrade - this returns an UpgradeTicket
  const upgradeTicket = tx.moveCall({
    target: `${packageId}::upgrades::authorize_upgrade`,
    arguments: [
      tx.object(upgradeCapId),
      tx.pure.vector("u8", Array.from(Buffer.from(digest, "hex"))),
    ],
  });

  // Step 2: Perform the upgrade using the ticket
  const upgradeReceipt = tx.upgrade({
    modules,
    dependencies,
    package: packageId,
    ticket: upgradeTicket,
  });

  // Step 3: Commit the upgrade
  tx.moveCall({
    target: `${packageId}::upgrades::commit_upgrade`,
    typeArguments: [ntt.contracts.ntt!["token"]], // Token type parameter
    arguments: [
      tx.object(upgradeCapId),
      tx.object(ntt.contracts.ntt!["manager"]), // state
      upgradeReceipt,
    ],
  });

  // Set gas budget
  tx.setGasBudget(1000000000);

  // Return the unsigned transaction
  return {
    chainId: ctx.chain,
    transaction: tx,
    description: "Package Upgrade PTB",
  };
}

async function deploy<N extends Network, C extends Chain>(
<<<<<<< HEAD
    version: string | null,
    mode: Ntt.Mode,
    ch: ChainContext<N, C>,
    token: string,
    signerType: SignerType,
    evmVerify: boolean,
    yes: boolean,
    executor: boolean,
    solanaPayer?: string,
    solanaProgramKeyPath?: string,
    solanaBinaryPath?: string,
    solanaPriorityFee?: number,
    suiGasBudget?: number,
    suiPackagePath?: string,
    suiWormholeState?: string,
    suiTreasuryCap?: string,
    gasEstimateMultiplier?: number
): Promise<ChainAddress<C> | SuiDeploymentResult<C>> {
    if (version === null) {
      console.log(`Warning local`)
        await warnLocalDeployment(yes);
    }
    const platform = chainToPlatform(ch.chain);
    const worktree = version ? createWorkTree(platform, version) : ".";
    switch (platform) {
        case "Evm":
            return await deployEvm(worktree, mode, ch, token, signerType, evmVerify, executor, gasEstimateMultiplier);
        case "Solana":
            if (solanaPayer === undefined || !fs.existsSync(solanaPayer)) {
                console.error("Payer not found. Specify with --payer");
                process.exit(1);
            }
            const solanaCtx = ch as ChainContext<N, SolanaChains>;
            return await deploySolana(worktree, version, mode, solanaCtx, token, solanaPayer, true, solanaProgramKeyPath, solanaBinaryPath, solanaPriorityFee) as ChainAddress<C>;
        case "Sui":
            const suiCtx = ch as ChainContext<N, Chain>; // TODO: Use proper SuiChains type
            return await deploySui(worktree, version, mode, suiCtx, token, signerType, true, evmVerify, suiGasBudget, suiPackagePath, suiWormholeState, suiTreasuryCap) as any;
        case "Stacks":
            return await deployStacks(worktree, mode, ch, token, signerType) as ChainAddress<C>;
        default:
            throw new Error("Unsupported platform");
    }
=======
  version: string | null,
  mode: Ntt.Mode,
  ch: ChainContext<N, C>,
  token: string,
  signerType: SignerType,
  evmVerify: boolean,
  yes: boolean,
  executor: boolean,
  managerVariant?: string,
  solanaPayer?: string,
  solanaProgramKeyPath?: string,
  solanaBinaryPath?: string,
  solanaPriorityFee?: number,
  suiGasBudget?: number,
  suiPackagePath?: string,
  suiWormholeState?: string,
  suiTreasuryCap?: string,
  gasEstimateMultiplier?: number
): Promise<ChainAddress<C> | SuiDeploymentResult<C>> {
  if (version === null) {
    await warnLocalDeployment(yes);
  }
  const platform = chainToPlatform(ch.chain);
  const worktree = version ? createWorkTree(platform, version) : ".";
  switch (platform) {
    case "Evm":
      return await deployEvm(
        worktree,
        mode,
        ch,
        token,
        signerType,
        evmVerify,
        executor,
        managerVariant || "standard",
        gasEstimateMultiplier
      );
    case "Solana":
      if (solanaPayer === undefined || !fs.existsSync(solanaPayer)) {
        console.error("Payer not found. Specify with --payer");
        process.exit(1);
      }
      const solanaCtx = ch as ChainContext<N, SolanaChains>;
      return (await deploySolana(
        worktree,
        version,
        mode,
        solanaCtx,
        token,
        solanaPayer,
        true,
        solanaProgramKeyPath,
        solanaBinaryPath,
        solanaPriorityFee
      )) as ChainAddress<C>;
    case "Sui":
      const suiCtx = ch as ChainContext<N, Chain>; // TODO: Use proper SuiChains type
      return (await deploySui(
        worktree,
        version,
        mode,
        suiCtx,
        token,
        signerType,
        true,
        evmVerify,
        suiGasBudget,
        suiPackagePath,
        suiWormholeState,
        suiTreasuryCap
      )) as any;
    default:
      throw new Error("Unsupported platform");
  }
>>>>>>> b69df1e2
}

async function deployEvm<N extends Network, C extends Chain>(
  pwd: string,
  mode: Ntt.Mode,
  ch: ChainContext<N, C>,
  token: string,
  signerType: SignerType,
  verify: boolean,
  executor: boolean,
  managerVariant: string,
  gasEstimateMultiplier?: number
): Promise<ChainAddress<C>> {
  ensureNttRoot(pwd);

  const wormhole = ch.config.contracts.coreBridge;
  if (!wormhole) {
    console.error("Core bridge not found");
    process.exit(1);
  }
  const relayer = ch.config.contracts.relayer;
  if (!relayer && !executor) {
    console.error(
      "Standard Relayer not found. If you want to use the Executor, pass the --executor flag to add-chain"
    );
    process.exit(1);
  }

  const rpc = ch.config.rpc;

  // TODO: how to make specialRelayer configurable??
  let specialRelayer: string;
  if (ch.chain === "Avalanche") {
    specialRelayer = "0x1a19d8a194630642f750376Ae72b4eDF5aDFd25F";
  } else if (ch.chain === "Bsc") {
    specialRelayer = "0x8C56eE9cd232d23541a697C0eBd3cA597DE3c88D";
  } else {
    specialRelayer = "0x63BE47835c7D66c4aA5B2C688Dc6ed9771c94C74";
  }

  let provider: ethers.JsonRpcProvider;
  let decimals: number;

  try {
    provider = new ethers.JsonRpcProvider(rpc);
    const abi = ["function decimals() external view returns (uint8)"];
    const tokenContract = new ethers.Contract(token, abi, provider);
    decimals = await tokenContract.decimals();
  } catch (error) {
    handleDeploymentError(error, ch.chain, ch.network, rpc);
  }

  const modeUint = mode === "locking" ? 0 : 1;
  const signer = await getSigner(ch, signerType);
  const signerArgs = forgeSignerArgs(signer.source);

  let verifyArgs: string[] = [];
  if (verify) {
    verifyArgs = buildVerifierArgs(ch.chain);
  }

  console.log("Installing forge dependencies...");
  execSync("forge install", {
    cwd: `${pwd}/evm`,
    stdio: "pipe",
  });

  // Detect script version to determine deployment strategy
  const scriptVersion = detectDeployScriptVersion(pwd);
  console.log(`Detected deploy script version: ${scriptVersion}`);

  // Validate manager variant support
  if (managerVariant !== "standard") {
    if (!supportsManagerVariants(pwd)) {
      console.error(
        `Manager variant '${managerVariant}' is not supported in this version. ` +
        `The NttManagerNoRateLimiting.sol contract does not exist.`
      );
      process.exit(1);
    }
    if (scriptVersion < 2) {
      console.error(
        `Manager variant selection requires deploy script version 2+, but found version ${scriptVersion}. ` +
        `Please upgrade to a newer version that supports manager variants.`
      );
      process.exit(1);
    }
  }

  console.log("Deploying manager...");
  const deploy = async (simulate: boolean): Promise<string> => {
    const simulateArg = simulate ? "" : "--skip-simulation";
    const slowFlag = getSlowFlag(ch.chain);
    const gasMultiplier = getGasMultiplier(gasEstimateMultiplier);
    const effectiveRelayer =
      relayer || "0x0000000000000000000000000000000000000000";

    // Use bundled v1 scripts if version 1 detected
    const useBundledV1 = scriptVersion === 1;

    await withDeploymentScript(pwd, useBundledV1, async () => {

      try {
        let command: string;
        let env: NodeJS.ProcessEnv = { ...process.env };

        if (scriptVersion === 1) {
          // Version 1: Use explicit signature with parameters
          const sig = "run(address,address,address,address,uint8,uint8)";
          command = `forge script --via-ir script/DeployWormholeNtt.s.sol \
--rpc-url ${rpc} \
${simulateArg} \
--sig "${sig}" ${wormhole} ${token} ${effectiveRelayer} ${specialRelayer} ${decimals} ${modeUint} \
--broadcast ${slowFlag} ${gasMultiplier} ${verifyArgs.join(
            " "
          )} ${signerArgs} 2>&1 | tee last-run.stdout`;
        } else {
          // Version 2+: Use environment variables
          env = {
            ...env,
            RELEASE_CORE_BRIDGE_ADDRESS: wormhole,
            RELEASE_TOKEN_ADDRESS: token,
            RELEASE_DECIMALS: decimals.toString(),
            RELEASE_MODE: modeUint.toString(),
            RELEASE_WORMHOLE_RELAYER_ADDRESS: effectiveRelayer,
            RELEASE_SPECIAL_RELAYER_ADDRESS: specialRelayer,
            RELEASE_CONSISTENCY_LEVEL: "202",
            RELEASE_GAS_LIMIT: "500000",
            MANAGER_VARIANT: managerVariant,
          };

          command = `forge script --via-ir script/DeployWormholeNtt.s.sol \
--rpc-url ${rpc} \
${simulateArg} \
--broadcast ${slowFlag} ${gasMultiplier} ${verifyArgs.join(
            " "
          )} ${signerArgs} 2>&1 | tee last-run.stdout`;
        }

        execSync(command, {
          cwd: `${pwd}/evm`,
          encoding: "utf8",
          stdio: "inherit",
          env,
        });
      } catch (error) {
        console.error("Failed to deploy manager");
        // NOTE: we don't exit here. instead, we check if the manager was
        // deployed successfully (below) and proceed if it was.
        // process.exit(1);
      }
    });
    return fs.readFileSync(`${pwd}/evm/last-run.stdout`).toString();
  };

  // we attempt to deploy with simulation first, then without if it fails
  let out = await deploy(true);
  if (out.includes("Simulated execution failed")) {
    if (out.includes("NotActivated")) {
      console.error(
        "Simulation failed, likely because the token contract is compiled against a different EVM version. It's probably safe to continue without simulation."
      );
      await askForConfirmation(
        "Do you want to proceed with the deployment without simulation?"
      );
    } else {
      console.error(
        "Simulation failed. Please read the error message carefully, and proceed with caution."
      );
      await askForConfirmation(
        "Do you want to proceed with the deployment without simulation?"
      );
    }
    out = await deploy(false);
  }

  if (!out) {
    console.error("Failed to deploy manager");
    process.exit(1);
  }
  const logs = out
    .split("\n")
    .map((l) => l.trim())
    .filter((l) => l.length > 0);
  const manager = logs.find((l) => l.includes("NttManager: 0x"))?.split(" ")[1];
  if (!manager) {
    console.error("Manager not found");
    process.exit(1);
  }
  const universalManager = toUniversal(ch.chain, manager);
  return { chain: ch.chain, address: universalManager };
}

async function deploySolana<N extends Network, C extends SolanaChains>(
  pwd: string,
  version: string | null,
  mode: Ntt.Mode,
  ch: ChainContext<N, C>,
  token: string,
  payer: string,
  initialize: boolean,
  managerKeyPath?: string,
  binaryPath?: string,
  priorityFee?: number
): Promise<ChainAddress<C>> {
  ensureNttRoot(pwd);

  checkSolanaVersion(pwd);

  // TODO: if the binary is provided, we should not check addresses in the source tree. (so we should move around the control flow a bit)
  // TODO: factor out some of this into separate functions to help readability of this function (maybe even move to a different file)

  const wormhole = ch.config.contracts.coreBridge;
  if (!wormhole) {
    console.error("Core bridge not found");
    process.exit(1);
  }

  // grep example_native_token_transfers = ".*"
  // in solana/Anchor.toml
  // TODO: what if they rename the program?
  const existingProgramId = fs
    .readFileSync(`${pwd}/solana/Anchor.toml`)
    .toString()
    .match(/example_native_token_transfers = "(.*)"/)?.[1];
  if (!existingProgramId) {
    console.error(
      'Program ID not found in Anchor.toml (looked for example_native_token_transfers = "(.*)")'
    );
    process.exit(1);
  }

  let programKeypairPath;
  let programKeypair;

  if (managerKeyPath) {
    if (!fs.existsSync(managerKeyPath)) {
      console.error(`Program keypair not found: ${managerKeyPath}`);
      process.exit(1);
    }
    programKeypairPath = managerKeyPath;
    programKeypair = Keypair.fromSecretKey(
      new Uint8Array(JSON.parse(fs.readFileSync(managerKeyPath).toString()))
    );
  } else {
    const programKeyJson = `${existingProgramId}.json`;
    if (!fs.existsSync(programKeyJson)) {
      console.error(`Program keypair not found: ${programKeyJson}`);
      console.error(
        "Run `solana-keygen` to create a new keypair (either with 'new', or with 'grind'), and pass it to this command with --program-key"
      );
      console.error(
        "For example: solana-keygen grind --starts-with ntt:1 --ignore-case"
      );
      process.exit(1);
    }
    programKeypairPath = programKeyJson;
    programKeypair = Keypair.fromSecretKey(
      new Uint8Array(JSON.parse(fs.readFileSync(programKeyJson).toString()))
    );
    if (existingProgramId !== programKeypair.publicKey.toBase58()) {
      console.error(
        `The private key in ${programKeyJson} does not match the existing program ID: ${existingProgramId}`
      );
      process.exit(1);
    }
  }

  // see if the program key matches the existing program ID. if not, we need
  // to update the latter in the Anchor.toml file and the lib.rs file(s)
  const providedProgramId = programKeypair.publicKey.toBase58();
  if (providedProgramId !== existingProgramId) {
    // only ask for confirmation if the current directory is ".". if it's
    // something else (a worktree) then it's a fresh checkout and we just
    // override the address anyway.
    if (pwd === ".") {
      console.error(
        `Program keypair does not match the existing program ID: ${existingProgramId}`
      );
      await askForConfirmation(
        `Do you want to update the program ID in the Anchor.toml file and the lib.rs file to ${providedProgramId}?`
      );
    }

    const anchorTomlPath = `${pwd}/solana/Anchor.toml`;
    const libRsPath = `${pwd}/solana/programs/example-native-token-transfers/src/lib.rs`;

    const anchorToml = fs.readFileSync(anchorTomlPath).toString();
    const newAnchorToml = anchorToml.replace(
      existingProgramId,
      providedProgramId
    );
    fs.writeFileSync(anchorTomlPath, newAnchorToml);
    const libRs = fs.readFileSync(libRsPath).toString();
    const newLibRs = libRs.replace(existingProgramId, providedProgramId);
    fs.writeFileSync(libRsPath, newLibRs);
  }

  // First we check that the provided mint's mint authority is the program's token authority PDA when in burning mode.
  // This is checked in the program initialiser anyway, but we can save some
  // time by checking it here and failing early (not to mention better
  // diagnostics).

  const emitter = NTT.transceiverPdas(providedProgramId)
    .emitterAccount()
    .toBase58();
  const payerKeypair = Keypair.fromSecretKey(
    new Uint8Array(JSON.parse(fs.readFileSync(payer).toString()))
  );

  // this is not super pretty... I want to initialise the 'ntt' object, but
  // because it's not deployed yet, fetching the version will fail, and thus default to whatever the default version is.
  // We want to use the correct version (because the sdk's behaviour depends on it), so we first create a dummy ntt instance,
  // let that fill in all the necessary fields, and then create a new instance with the correct version.
  // It should be possible to avoid this dummy object and just instantiate 'SolanaNtt' directly, but I wasn't
  // sure where the various pieces are plugged together and this seemed easier.
  // TODO: refactor this to avoid the dummy object
  const dummy: SolanaNtt<N, C> = (await ch.getProtocol("Ntt", {
    ntt: {
      manager: providedProgramId,
      token: token,
      transceiver: { wormhole: emitter },
    },
  })) as SolanaNtt<N, C>;

  const ntt: SolanaNtt<N, C> = new SolanaNtt(
    dummy.network,
    dummy.chain,
    dummy.connection,
    dummy.contracts,
    version ?? undefined
  );

  // get the mint authority of 'token'
  const tokenMint = new PublicKey(token);
  const connection: Connection = await ch.getRpc();
  let mintInfo;
  try {
    mintInfo = await connection.getAccountInfo(tokenMint);
  } catch (error) {
    handleDeploymentError(error, ch.chain, ch.network, ch.config.rpc);
  }
  if (!mintInfo) {
    console.error(`Mint ${token} not found on ${ch.chain} ${ch.network}`);
    process.exit(1);
  }
  const mint = spl.unpackMint(tokenMint, mintInfo, mintInfo.owner);
  const tokenAuthority = ntt.pdas.tokenAuthority();

  if (mode === "burning") {
    // verify mint authority is token authority or valid SPL Multisig
    const actualMintAuthority: string | null =
      mint.mintAuthority?.toBase58() ?? null;
    if (actualMintAuthority !== tokenAuthority.toBase58()) {
      const isValidSplMultisig =
        actualMintAuthority &&
        (await checkSvmValidSplMultisig(
          connection,
          new PublicKey(actualMintAuthority),
          mintInfo.owner,
          tokenAuthority
        ));
      if (!isValidSplMultisig) {
        console.error(`Mint authority mismatch for ${token}`);
        console.error(
          `Expected: ${tokenAuthority.toBase58()} or valid SPL Multisig`
        );
        console.error(`Actual: ${actualMintAuthority}`);
        console.error(
          `Set the mint authority to the program's token authority PDA with e.g.:`
        );
        console.error(
          `ntt set-mint-authority --token ${token} --manager ${providedProgramId} --chain Solana`
        );
        process.exit(1);
      }
    }
  }

  let binary: string;

  const skipDeploy = false;

  if (!skipDeploy) {
    if (binaryPath) {
      binary = binaryPath;
    } else {
      // build the program
      // TODO: build with docker
      checkAnchorVersion(pwd);
      const proc = Bun.spawn(
        [
          "anchor",
          "build",
          "-p",
          "example_native_token_transfers",
          "--",
          "--no-default-features",
          "--features",
          cargoNetworkFeature(ch.network),
        ],
        {
          cwd: `${pwd}/solana`,
        }
      );

      // const _out = await new Response(proc.stdout).text();

      await proc.exited;
      if (proc.exitCode !== 0) {
        process.exit(proc.exitCode ?? 1);
      }

      binary = `${pwd}/solana/target/deploy/example_native_token_transfers.so`;
    }

    const wh = new Wormhole(ch.network, [solana.Platform], overrides);
    const sol = wh.getChain("Solana");
    const solanaAddress = sol.config.contracts.coreBridge;
    if (!solanaAddress) {
      console.error("Core bridge address not found in Solana config");
      process.exit(1);
    }

    if (ch.chain !== "Solana") {
      await patchSolanaBinary(binary, wormhole, solanaAddress);
    }
    await checkSolanaBinary(
      binary,
      wormhole,
      providedProgramId,
      version ?? undefined
    );

    // if buffer.json doesn't exist, create it
    if (!fs.existsSync(`buffer.json`)) {
      execSync(`solana-keygen new -o buffer.json --no-bip39-passphrase`);
    } else {
      console.info("buffer.json already exists.");
      await askForConfirmation(
        "Do you want continue an exiting deployment? If not, delete the buffer.json file and run the command again."
      );
    }

    const deployCommand = [
      "solana",
      "program",
      "deploy",
      "--program-id",
      programKeypairPath,
      "--buffer",
      `buffer.json`,
      binary,
      "--keypair",
      payer,
      "-u",
      ch.config.rpc,
      "--commitment",
      "finalized",
    ];

    if (priorityFee !== undefined) {
      deployCommand.push("--with-compute-unit-price", priorityFee.toString());
    }

    const deployProc = Bun.spawn(deployCommand);

    const out = await new Response(deployProc.stdout).text();

    await deployProc.exited;

    if (deployProc.exitCode !== 0) {
      process.exit(deployProc.exitCode ?? 1);
    }

    // success. remove buffer.json
    fs.unlinkSync("buffer.json");

    console.log(out);
  }

  if (initialize) {
    // wait 3 seconds
    await new Promise((resolve) => setTimeout(resolve, 3000));

    const tx = ntt.initialize(
      toUniversal(ch.chain, payerKeypair.publicKey.toBase58()),
      {
        mint: new PublicKey(token),
        mode,
        outboundLimit: 100000000n,
        ...(mode === "burning" &&
          !mint.mintAuthority!.equals(tokenAuthority) && {
            multisigTokenAuthority: mint.mintAuthority!,
          }),
      }
    );

    const signer = await getSigner(
      ch,
      "privateKey",
      encoding.b58.encode(payerKeypair.secretKey)
    );

    try {
      await signSendWait(ch, tx, signer.signer);
    } catch (e: any) {
      console.error(e.logs);
    }

    // After initialize, attempt to register the Wormhole transceiver
    try {
      await registerSolanaTransceiver(ntt as any, ch, signer);
    } catch (e: any) {
      console.error(e.logs);
    }
  }

  return { chain: ch.chain, address: toUniversal(ch.chain, providedProgramId) };
}

// Helper function to update Move.toml files for network-specific dependencies
function updateMoveTomlForNetwork(
  packagesPath: string,
  networkType: Network
): { restore: () => void } {
  const packages = ["ntt_common", "ntt", "wormhole_transceiver"];
  const backups: { [key: string]: string } = {};

  // Determine the correct revisions based on network (with environment variable overrides)
  const wormholeRev =
    process.env.WORMHOLE_REV ||
    (networkType === "Mainnet" ? "sui/mainnet" : "sui/testnet");

  // localhost not supported for now, because the
  if (networkType === "Devnet") {
    throw new Error("devnet not supported yet");
  }

  console.log(`Updating Move.toml files for ${networkType} network...`);
  console.log(`  Wormhole revision: ${wormholeRev}`);

  for (const packageName of packages) {
    const moveTomlPath = `${packagesPath}/${packageName}/Move.toml`;

    try {
      // Backup original content
      const originalContent = fs.readFileSync(moveTomlPath, "utf8");
      backups[moveTomlPath] = originalContent;

      let content = originalContent;

      // Update Wormhole revision
      content = content.replace(
        /rev = "sui\/(testnet|mainnet)"/g,
        `rev = "${wormholeRev}"`
      );

      // Only write if content actually changed
      if (content !== originalContent) {
        fs.writeFileSync(moveTomlPath, content, "utf8");
        console.log(`  Updated ${packageName}/Move.toml`);
      } else {
        console.log(`  No changes needed for ${packageName}/Move.toml`);
      }
    } catch (error) {
      console.warn(
        `  Warning: Could not update ${packageName}/Move.toml: ${error}`
      );
      // Don't throw error here to allow deployment to continue
    }
  }

  // Return restore function
  return {
    restore: () => {
      console.log("Restoring original Move.toml files...");
      for (const [filePath, content] of Object.entries(backups)) {
        try {
          fs.writeFileSync(filePath, content, "utf8");
        } catch (error) {
          console.warn(`  Warning: Could not restore ${filePath}: ${error}`);
        }
      }
    },
  };
}

async function deploySui<N extends Network, C extends Chain>(
  pwd: string,
  version: string | null,
  mode: Ntt.Mode,
  ch: ChainContext<N, C>,
  token: string,
  signerType: SignerType,
  initialize: boolean,
  skipVerify?: boolean,
  gasBudget?: number,
  packagePath?: string,
  wormholeStateId?: string,
  treasuryCapId?: string
): Promise<SuiDeploymentResult<C>> {
  const finalPackagePath = packagePath || "sui";
  const finalGasBudget = gasBudget || 100000000;

  console.log(`Deploying Sui NTT contracts in ${mode} mode...`);
  console.log(`Package path: ${finalPackagePath}`);
  console.log(`Gas budget: ${finalGasBudget}`);
  console.log(`Target chain: ${ch.chain}`);
  console.log(`Token: ${token}`);

  // Setup Sui environment and execute deployment
  return await withSuiEnv(pwd, ch, async () => {
    const signer = await getSigner(ch, signerType);

    // Build the Move packages
    console.log("Building Move packages...");
    const packagesPath = `${pwd}/${finalPackagePath}/packages`;

    // Detect network type and update Move.toml files accordingly
    const networkType = ch.network;
    const { restore } = updateMoveTomlForNetwork(packagesPath, networkType);

    // Ensure we restore files if deployment fails
    try {
      // Build ntt_common first (dependency)
      try {
        console.log("Building ntt_common package...");
        execSync(`cd ${packagesPath}/ntt_common && sui move build`, {
          stdio: "inherit",
          env: process.env,
        });
      } catch (e) {
        console.error("Failed to build ntt_common package");
        throw e;
      }

      // Build ntt package
      try {
        console.log("Building ntt package...");
        execSync(`cd ${packagesPath}/ntt && sui move build`, {
          stdio: "inherit",
          env: process.env,
        });
      } catch (e) {
        console.error("Failed to build ntt package");
        throw e;
      }

      // Build wormhole_transceiver package
      try {
        console.log("Building wormhole_transceiver package...");
        execSync(`cd ${packagesPath}/wormhole_transceiver && sui move build`, {
          stdio: "inherit",
          env: process.env,
        });
      } catch (e) {
        console.error("Failed to build wormhole_transceiver package");
        throw e;
      }

      // Deploy packages in order
      console.log("Deploying packages...");

      // 1. Deploy ntt_common
      console.log("Publishing ntt_common package...");
      const nttCommonResult = execSync(
        `cd ${packagesPath}/ntt_common && sui client publish --gas-budget ${finalGasBudget} --json`,
        {
          encoding: "utf8",
          env: process.env,
        }
      );

      const nttCommonDeploy = JSON.parse(nttCommonResult);
      if (!nttCommonDeploy.objectChanges) {
        throw new Error("Failed to deploy ntt_common package");
      }

      const nttCommonPackageId = nttCommonDeploy.objectChanges.find(
        (change: any) => change.type === "published"
      )?.packageId;

      if (!nttCommonPackageId) {
        throw new Error("Could not find ntt_common package ID");
      }

      console.log(`ntt_common deployed at: ${nttCommonPackageId}`);

      // 2. Deploy ntt package
      console.log("Publishing ntt package...");
      const nttResult = execSync(
        `cd ${packagesPath}/ntt && sui client publish --gas-budget ${finalGasBudget} --json`,
        {
          encoding: "utf8",
          env: process.env,
        }
      );

      const nttDeploy = JSON.parse(nttResult);
      if (!nttDeploy.objectChanges) {
        throw new Error("Failed to deploy ntt package");
      }

      const nttPackageId = nttDeploy.objectChanges.find(
        (change: any) => change.type === "published"
      )?.packageId;

      if (!nttPackageId) {
        throw new Error("Could not find ntt package ID");
      }

      console.log(`ntt deployed at: ${nttPackageId}`);

      // 3. Deploy wormhole_transceiver package
      console.log("Publishing wormhole_transceiver package...");
      const whTransceiverResult = execSync(
        `cd ${packagesPath}/wormhole_transceiver && sui client publish --gas-budget ${finalGasBudget} --json`,
        {
          encoding: "utf8",
          env: process.env,
        }
      );

      const whTransceiverDeploy = JSON.parse(whTransceiverResult);
      if (!whTransceiverDeploy.objectChanges) {
        throw new Error("Failed to deploy wormhole_transceiver package");
      }

      const whTransceiverPackageId = whTransceiverDeploy.objectChanges.find(
        (change: any) => change.type === "published"
      )?.packageId;

      if (!whTransceiverPackageId) {
        throw new Error("Could not find wormhole_transceiver package ID");
      }

      console.log(
        `wormhole_transceiver deployed at: ${whTransceiverPackageId}`
      );

      // Initialize NTT manager
      console.log("Initializing NTT manager...");

      // 1. Get the deployer caps from deployment results
      const nttDeployerCapId = nttDeploy.objectChanges.find(
        (change: any) =>
          change.type === "created" &&
          change.objectType?.includes("setup::DeployerCap")
      )?.objectId;

      if (!nttDeployerCapId) {
        throw new Error("Could not find NTT DeployerCap object ID");
      }

      const whTransceiverDeployerCapId = whTransceiverDeploy.objectChanges.find(
        (change: any) =>
          change.type === "created" &&
          change.objectType?.includes("DeployerCap")
      )?.objectId;

      if (!whTransceiverDeployerCapId) {
        throw new Error(
          "Could not find Wormhole Transceiver DeployerCap object ID"
        );
      }

      // 2. Get the upgrade cap from NTT deployment
      const nttUpgradeCapId = nttDeploy.objectChanges.find(
        (change: any) =>
          change.type === "created" && change.objectType?.includes("UpgradeCap")
      )?.objectId;

      if (!nttUpgradeCapId) {
        throw new Error("Could not find NTT UpgradeCap object ID");
      }

      // 3. Get Wormhole core bridge state
      let wormholeStateObjectId: string | undefined;
      if (wormholeStateId) {
        wormholeStateObjectId = wormholeStateId;
        console.log(
          `Using provided Wormhole State ID: ${wormholeStateObjectId}`
        );
      } else {
        // Try to get the Wormhole state from the SDK configuration
        try {
          console.log(
            "No wormhole state ID provided, looking up from SDK configuration..."
          );
          const wormholeConfig = ch.config.contracts?.coreBridge;
          if (wormholeConfig) {
            wormholeStateObjectId = wormholeConfig;
            console.log(
              `Using Wormhole State ID from SDK: ${wormholeStateObjectId}`
            );
          } else {
            console.log(
              "No Wormhole core bridge contract found in SDK configuration, will skip wormhole transceiver setup"
            );
          }
        } catch (error) {
          console.log(
            "Failed to lookup Wormhole state from SDK, will skip wormhole transceiver setup"
          );
          console.log(
            "Error:",
            error instanceof Error ? error.message : String(error)
          );
        }
      }

      // 4. Call setup::complete_burning or setup::complete_locking to initialize the NTT manager state
      const chainId = ch.config.chainId; // Get numeric chain ID from config
      const modeArg = mode === "locking" ? "Locking" : "Burning";

      console.log(
        `Completing NTT setup with mode: ${modeArg}, chain ID: ${chainId}`
      );

      // Build the transaction using Sui SDK
      const tx = new Transaction();

      if (mode === "burning") {
        // Call setup::complete_burning (which now requires treasury cap)
        console.log("Attempting to call setup::complete_burning...");
        console.log("Package ID:", nttPackageId);
        console.log(
          "Function target:",
          `${nttPackageId}::setup::complete_burning`
        );
        console.log("Token type:", token);

        // For burning mode, we need a treasury cap
        if (!treasuryCapId) {
          throw new Error(
            "Burning mode deployment requires a treasury cap. Please provide --sui-treasury-cap <TREASURY_CAP_ID>"
          );
        }

        console.log("Treasury Cap ID:", treasuryCapId);

        const [adminCap, upgradeCapNtt] = tx.moveCall({
          target: `${nttPackageId}::setup::complete_burning`,
          typeArguments: [token],
          arguments: [
            tx.object(nttDeployerCapId),
            tx.object(nttUpgradeCapId),
            tx.pure.u16(chainId),
            tx.object(treasuryCapId),
          ],
        });

        // Transfer both capability objects to the transaction sender
        tx.transferObjects(
          [adminCap, upgradeCapNtt],
          tx.pure.address(signer.address.address.toString())
        );
      } else {
        // Call setup::complete_locking
        console.log("Attempting to call setup::complete_locking...");
        console.log("Package ID:", nttPackageId);
        console.log(
          "Function target:",
          `${nttPackageId}::setup::complete_locking`
        );
        console.log("Token type:", token);

        const [adminCap, upgradeCapNtt] = tx.moveCall({
          target: `${nttPackageId}::setup::complete_locking`,
          typeArguments: [token], // Use the original token format
          arguments: [
            tx.object(nttDeployerCapId),
            tx.object(nttUpgradeCapId),
            tx.pure.u16(chainId),
          ],
        });

        // Transfer both capability objects to the transaction sender
        tx.transferObjects(
          [adminCap, upgradeCapNtt],
          tx.pure.address(signer.address.address.toString())
        );
      }

      // Set gas budget
      tx.setGasBudget(finalGasBudget);

      // Execute the transaction using the signer's client
      // TODO: clean this up
      const suiSigner = signer.signer as any; // Cast to access internal client
      const setupResult = await suiSigner.client.signAndExecuteTransaction({
        signer: suiSigner._signer, // Access the underlying Ed25519Keypair
        transaction: tx,
        options: {
          showEffects: true,
          showObjectChanges: true,
        },
      });

      const setupDeploy = setupResult;
      if (!setupDeploy.objectChanges) {
        throw new Error("Failed to complete NTT setup");
      }

      // Log all object changes and effects to debug
      console.log(
        "Transaction effects:",
        JSON.stringify(setupDeploy.effects, null, 2)
      );
      console.log(
        "Object changes:",
        JSON.stringify(setupDeploy.objectChanges, null, 2)
      );

      // Find the shared State object
      const nttStateId = setupDeploy.objectChanges.find(
        (change: any) =>
          change.type === "created" &&
          change.objectType?.includes("state::State") &&
          change.owner?.Shared
      )?.objectId;

      if (!nttStateId) {
        console.log("Looking for any shared objects...");
        const sharedObjects = setupDeploy.objectChanges.filter(
          (change: any) => change.owner === "Shared"
        );
        console.log("Shared objects:", JSON.stringify(sharedObjects, null, 2));
        throw new Error("Could not find NTT State object ID");
      }

      // Find the NTT AdminCap object ID for future reference
      const nttAdminCapId = setupDeploy.objectChanges.find(
        (change: any) =>
          change.type === "created" &&
          change.objectType?.includes("state::AdminCap")
      )?.objectId;

      if (nttAdminCapId) {
        console.log(`NTT AdminCap created at: ${nttAdminCapId}`);
      }

      console.log(`NTT State created at: ${nttStateId}`);

      // 5. Complete wormhole transceiver setup
      let transceiverStateId: string | undefined;
      let whTransceiverAdminCapId: string | undefined;

      if (wormholeStateObjectId) {
        console.log("Completing Wormhole Transceiver setup...");

        // Build the transceiver setup transaction
        const transceiverTx = new Transaction();

        console.log(`  Package: ${whTransceiverPackageId}`);
        console.log(`  Module: wormhole_transceiver`);
        console.log(`  Function: complete`);
        console.log(`  Type args: ${nttPackageId}::auth::ManagerAuth`);
        console.log(`  Deployer cap: ${whTransceiverDeployerCapId}`);
        console.log(`  Wormhole state: ${wormholeStateObjectId}`);

        // Call wormhole_transceiver::complete and transfer the returned AdminCap
        const [adminCap] = transceiverTx.moveCall({
          target: `${whTransceiverPackageId}::wormhole_transceiver::complete`,
          typeArguments: [`${nttPackageId}::auth::ManagerAuth`],
          arguments: [
            transceiverTx.object(whTransceiverDeployerCapId),
            transceiverTx.object(wormholeStateObjectId),
          ],
        });

        // Transfer the AdminCap to the signer to avoid UnusedValueWithoutDrop
        transceiverTx.transferObjects(
          [adminCap],
          signer.address.address.toString()
        );

        transceiverTx.setGasBudget(finalGasBudget);

        // Execute the transceiver setup transaction using the same method as NTT setup
        try {
          // Wait a moment to allow the network to settle after NTT setup
          await new Promise((resolve) => setTimeout(resolve, 1000));

          const suiSigner = signer.signer as any; // Cast to access internal client
          const transceiverSetupResult =
            await suiSigner.client.signAndExecuteTransaction({
              signer: suiSigner._signer, // Access the underlying Ed25519Keypair
              transaction: transceiverTx,
              options: {
                showEffects: true,
                showObjectChanges: true,
              },
            });

          const transceiverSetupDeploy = transceiverSetupResult;
          if (!transceiverSetupDeploy.objectChanges) {
            throw new Error("Failed to complete Wormhole Transceiver setup");
          }

          console.log(
            JSON.stringify(transceiverSetupDeploy.objectChanges, null, 2)
          );

          // Find the transceiver state - look for State object that is shared
          transceiverStateId = transceiverSetupDeploy.objectChanges.find(
            (change: any) =>
              change.type === "created" &&
              change.objectType?.includes("::wormhole_transceiver::State") &&
              change.owner?.Shared
          )?.objectId;

          if (!transceiverStateId) {
            console.log("Looking for any State object (not just shared)...");
            const stateObject = transceiverSetupDeploy.objectChanges.find(
              (change: any) =>
                change.type === "created" &&
                change.objectType?.includes("State")
            );
            if (stateObject) {
              console.log(
                "Found State object:",
                JSON.stringify(stateObject, null, 2)
              );
            }
            throw new Error(
              "Could not find Wormhole Transceiver State object ID"
            );
          }

          console.log(
            `Wormhole Transceiver State created at: ${transceiverStateId}`
          );

          // Find the AdminCap object ID for future reference
          whTransceiverAdminCapId = transceiverSetupDeploy.objectChanges.find(
            (change: any) =>
              change.type === "created" &&
              change.objectType?.includes("::wormhole_transceiver::AdminCap")
          )?.objectId;

          if (whTransceiverAdminCapId) {
            console.log(
              `Wormhole Transceiver AdminCap created at: ${whTransceiverAdminCapId}`
            );
          }

          // 6. Register the wormhole transceiver with the NTT manager
          if (nttAdminCapId && transceiverStateId) {
            console.log("Registering wormhole transceiver with NTT manager...");

<<<<<<< HEAD
        } catch (deploymentError) {
            // Restore original Move.toml files if deployment fails
            restore();
            throw deploymentError;
        }
    });
  }

async function deployStacks<N extends Network, C extends Chain>(
  pwd: string,
  mode: Ntt.Mode,
  ch: ChainContext<N, C>,
  token: string,
  signerType: SignerType
): Promise<StacksDeploymentResult<C>> {
  ensureNttRoot(pwd);

  const wormhole = ch.config.contracts.coreBridge
  // console.log(pwd)
  // console.log(mode)
  // console.log(ch)
  // console.log(token)
  // console.log(signerType)
  // console.log(`corebridge:`)
  // console.log(ch.config.contracts.coreBridge)
  if(!wormhole) {
    console.error("Core bridge not found")
    process.exit(1)
  }

  const signer = await getSigner(ch, signerType)
  const signAndSendSigner = signer.signer as SignAndSendSigner<N,C>
  const clientBaseUrl = process.env.STACKS_RPC_URL || (await ch.getRpc()).client.baseUrl
  const stacksContractsDirectory = `${pwd}/stacks/src/contracts`
  const stacksRequirementsDirectory = `${pwd}/stacks/test/requirements`
  const deployerAddress = signer.address.address.toString()
  console.log(`Deploying Stacks NTT from ${deployerAddress} rpc ${clientBaseUrl} ${signAndSendSigner}...`)

  const traits = [
    stacksContractsDirectory + "/transceiver-trait-v1",
    stacksContractsDirectory + "/wormhole-transceiver-xfer-trait-v1",
    stacksContractsDirectory + "/ntt-manager-xfer-trait-v1",
    stacksContractsDirectory + "/ntt-manager-trait-v1",
    stacksContractsDirectory + "/receiver-trait-v1",
  ]

  if(ch.network === "Devnet") {
    traits.unshift(stacksRequirementsDirectory + "/sip-010-trait-ft-standard")
  }

  const nttStateContractName = "ntt-manager-state"
  const nttManagerContractName = "ntt-manager-v1"
  const wormholeTransceiverContractName = "wormhole-transceiver-v1"
  const nttManagerProxyContractName = "ntt-manager-proxy-v1"
  const tokenManagerContractName = "token-manager"
  const bridgedTokenContractName = "bridged-token"

  const nttContracts = [
    stacksContractsDirectory + "/" + nttStateContractName,
    stacksContractsDirectory + "/" + "wormhole-transceiver-state",
    stacksContractsDirectory + "/" + bridgedTokenContractName,
    stacksContractsDirectory + "/" + tokenManagerContractName,
    stacksContractsDirectory + "/" + nttManagerContractName,
    stacksContractsDirectory + "/" + wormholeTransceiverContractName,
    stacksContractsDirectory + "/" + nttManagerProxyContractName,
  ]

  const replaceAddresses = (code: string, network: N) : string => {
    if(network === "Mainnet") {
      return code
    } else if (network === "Testnet") {
      return code.replaceAll(
        "SP3FBR2AGK5H9QBDH3EEN6DF8EK8JY7RX8QJ5SVTE.sip-010-trait-ft-standard",
        "ST3VXT52QEQPZ5246A16RFNMR1PRJ96JK6YYX37N8.sip-010-trait-ft-standard") // testnet SIP-10
    } else if (network === "Devnet") {
      return code.replaceAll(
        "SP3FBR2AGK5H9QBDH3EEN6DF8EK8JY7RX8QJ5SVTE.sip-010-trait-ft-standard",
        `${deployerAddress}.sip-010-trait-ft-standard`) // in devnet we'll deploy it ourselves
    } else {
      throw new Error(`Unknown network: ${network}`)
    }
  }

  const stacksNetwork = ch.network.toLowerCase() as 'mainnet' | 'testnet' | 'devnet'

  const contractsToDeploy = [...traits, ...nttContracts].map(contractPath => {
    return {
      name: path.basename(contractPath),
      code: replaceAddresses(fs.readFileSync(contractPath + ".clar", "utf-8"), ch.network)
    }
  })

  let nonce = await fetchNonce({
    address: deployerAddress,
    client: { baseUrl: clientBaseUrl },
  });

  console.log(`Attempting to deploy ${contractsToDeploy.length} contracts to Stacks ${ch.network}...`)
  for(const contract of contractsToDeploy) {
    console.log(`Deploying ${contract.name}`)
    const deployTx = await makeContractDeploy({
        contractName: contract.name,
        codeBody: contract.code,
        clarityVersion: 3,
        senderKey: signer.source.source,
        nonce,
        network: stacksNetwork,
        client: { baseUrl: clientBaseUrl },
        postConditionMode: PostConditionMode.Allow,
        fee: 5000000 // 5 STX TODO changeme
      })

    const broadcastResult = await broadcastTransaction({
      transaction: deployTx,
      network: stacksNetwork,
      client: { baseUrl: clientBaseUrl },
    })
    console.log(`deleteme`, broadcastResult)
    if ("error" in broadcastResult && broadcastResult.reason === "ContractAlreadyExists") {
      console.log(`Contract already exists, not deploying ${contract.name}`);
    } else {
      console.log(`Waiting for deploy tx ${broadcastResult.txid}`)
      await StacksPlatform.waitForTx(broadcastResult.txid, clientBaseUrl, false)
      console.log(chalk.green(`Deployed ${contract.name}`))
      nonce += 1n;
    }
  }

  console.log(chalk.green(`All contracts deployed.`))
  console.log(`Initializing NTT Manager with mode: ${mode} ...`)
  const isLocking = mode === "locking"
  const initializeFunction = isLocking ? "initialize-locking-mode" : "initialize-burning-mode"
  const args = isLocking ? [Cl.principal(token)] : [
    // TODO
  ]

  const initializeTx = await makeContractCall({
    contractName: nttManagerContractName,
    contractAddress: deployerAddress,
    functionName: initializeFunction,
    functionArgs: args,
    senderKey: signer.source.source,
    network: stacksNetwork,
    client: { baseUrl: clientBaseUrl },
    postConditionMode: PostConditionMode.Allow,
  })

  const initializeTxHash = await broadcastTransaction({
    transaction: initializeTx,
    network: stacksNetwork,
    client: { baseUrl: clientBaseUrl },
  })

  console.log(`Waiting for initialize tx ${initializeTxHash.txid}`)
  await StacksPlatform.waitForTx(initializeTxHash.txid, clientBaseUrl, false)

  console.log(chalk.green(`NTT Manager initialized.`))

  console.log(`Initializing transceiver ...`)
  const initializeTransceiverTx = await makeContractCall({
    contractName: wormholeTransceiverContractName,
    contractAddress: deployerAddress,
    functionName: "initialize",
    functionArgs: [
      Cl.principal(`${deployerAddress}.${nttManagerContractName}`),
      isLocking ? Cl.principal(token) : Cl.principal(`${deployerAddress}.${bridgedTokenContractName}`),
      Cl.none()
    ],
    senderKey: signer.source.source,
    network: stacksNetwork,
    client: { baseUrl: clientBaseUrl },
    postConditionMode: PostConditionMode.Allow,
  })

  const initializeTransceiverTxHash = await broadcastTransaction({
    transaction: initializeTransceiverTx,
    network: stacksNetwork,
    client: { baseUrl: clientBaseUrl },
  })

  console.log(`Waiting for initialize transceiver tx ${initializeTransceiverTxHash.txid}`)
  await StacksPlatform.waitForTx(initializeTransceiverTxHash.txid, clientBaseUrl, false)

  console.log(chalk.green(`Transceiver initialized.`))

  console.log(`Setting transceiver...`)

  const addTransceiverTx = await makeContractCall({
    contractName: nttManagerContractName,
    contractAddress: deployerAddress,
    functionName: 'add-transceiver',
    functionArgs: [
      Cl.address(`${deployerAddress}.${wormholeTransceiverContractName}`)
    ],
    senderKey: signer.source.source,
    network: stacksNetwork,
    client: { baseUrl: clientBaseUrl },
    postConditionMode: PostConditionMode.Allow,
  })

  const addTransceiverTxHash = await broadcastTransaction({
    transaction: addTransceiverTx,
    client: { baseUrl: clientBaseUrl },
  })
  
  console.log(`Waiting for add transceiver tx ${addTransceiverTxHash.txid}`)
  await StacksPlatform.waitForTx(addTransceiverTxHash.txid, clientBaseUrl, false)
  console.log(chalk.green(`✅ Added transceiver to NTT manager`))

  return {
    chain: ch.chain,
    address: toNative(ch.chain, `${deployerAddress}.ntt-manager-v1`),
    state: toNative(ch.chain, `${deployerAddress}.ntt-manager-state`),
  }
}
=======
            const registerTx = new Transaction();
>>>>>>> b69df1e2

            console.log(`  NTT State: ${nttStateId}`);
            console.log(`  NTT AdminCap: ${nttAdminCapId}`);
            console.log(
              `  Transceiver Type: ${whTransceiverPackageId}::wormhole_transceiver::TransceiverAuth`
            );

            // Call state::register_transceiver to register the wormhole transceiver
            registerTx.moveCall({
              target: `${nttPackageId}::state::register_transceiver`,
              typeArguments: [
                `${whTransceiverPackageId}::wormhole_transceiver::TransceiverAuth`, // Transceiver type
                token, // Token type
              ],
              arguments: [
                registerTx.object(nttStateId), // NTT state (mutable)
                registerTx.object(transceiverStateId),
                registerTx.object(nttAdminCapId), // AdminCap for authorization
              ],
            });

<<<<<<< HEAD
        for (const [toChain, to] of Object.entries(deps)) {
            assertChain(toChain);
            if (fromChain === toChain) {
                continue;
            }
            if (verbose) {
                process.stdout.write(`Verifying registration for ${fromChain} -> ${toChain}......\n`);
            }
            const peer = await retryWithExponentialBackoff(() => from.ntt.getPeer(toChain), 5, 5000);
            if (peer === null) {
                const configLimit = from.config.local?.limits?.inbound?.[toChain]?.replace(".", "");
                count++;
                missing.managerPeers.push({
                    address: toChain === "Stacks" ? {
                      chain: toChain,
                      address: toUniversal("Stacks", to.config.local!.manager.split(".")[0] + '.ntt-manager-state')
                    }: to.manager,
                    tokenDecimals: to.decimals,
                    inboundLimit: BigInt(configLimit ?? 0),
=======
            registerTx.setGasBudget(finalGasBudget);

            try {
              await new Promise((resolve) => setTimeout(resolve, 1000)); // Wait for network

              const registerResult =
                await suiSigner.client.signAndExecuteTransaction({
                  signer: suiSigner._signer,
                  transaction: registerTx,
                  options: {
                    showEffects: true,
                    showObjectChanges: true,
                  },
>>>>>>> b69df1e2
                });

              if (registerResult.effects?.status?.status !== "success") {
                throw new Error(
                  `Registration failed: ${JSON.stringify(
                    registerResult.effects?.status
                  )}`
                );
              }

<<<<<<< HEAD
            const transceiverPeer = await retryWithExponentialBackoff(() => from.whTransceiver.getPeer(toChain), 5, 5000);
            const transceiverAddress = await to.whTransceiver.getAddress();
            
            if (transceiverPeer === null) {
                count++;
                missing.transceiverPeers.push(
                  toChain === "Stacks" ? {
                    chain: toChain,
                    address: new UniversalAddress(keccak256(transceiverAddress.address.toString()).toHex())
                  } : transceiverAddress
                );
            } else {
                // @ts-ignore TODO
                if (!Buffer.from(transceiverPeer.address.address).equals(Buffer.from(transceiverAddress.address.address))) {
                    console.error(`Transceiver peer address mismatch for ${fromChain} -> ${toChain}`);
                }
=======
              console.log(
                "✅ Wormhole transceiver successfully registered with NTT manager"
              );
            } catch (error) {
              console.error(
                "❌ Failed to register wormhole transceiver with NTT manager:",
                error
              );
              // Don't throw here, let deployment continue, but warn the user
              console.warn(
                "⚠️  Deployment completed but transceiver registration failed. You may need to register it manually."
              );
>>>>>>> b69df1e2
            }
          } else {
            console.warn(
              "⚠️  Skipping transceiver registration: missing NTT AdminCap or transceiver state ID"
            );
          }
        } catch (error) {
          console.error("Wormhole Transceiver setup failed:", error);
          console.error("Error details:", JSON.stringify(error, null, 2));
          throw error;
        }
      } else {
        console.log(
          "Skipping Wormhole Transceiver setup (no wormhole state available)..."
        );
        console.log(
          "Note: Wormhole state not found in SDK configuration. To manually specify, use --sui-wormhole-state parameter."
        );
      }

      console.log(chalk.green("Sui NTT deployment completed successfully!"));
      console.log(`NTT Package ID: ${nttPackageId}`);
      console.log(`NTT State ID: ${nttStateId}`);
      console.log(`Wormhole Transceiver Package ID: ${whTransceiverPackageId}`);
      console.log(
        `Wormhole Transceiver State ID: ${
          transceiverStateId || "Not deployed (skipped)"
        }`
      );

      // Restore original Move.toml files after successful deployment
      restore();

      // Return the deployment information including AdminCaps and package IDs
      return {
        chain: ch.chain,
        address: toUniversal(ch.chain, nttStateId),
        adminCaps: {
          wormholeTransceiver: whTransceiverAdminCapId,
        },
        transceiverStateIds: {
          wormhole: transceiverStateId,
        },
        packageIds: {
          ntt: nttPackageId,
          nttCommon: nttCommonPackageId,
          wormholeTransceiver: whTransceiverPackageId,
        },
      };
    } catch (deploymentError) {
      // Restore original Move.toml files if deployment fails
      restore();
      handleDeploymentError(
        deploymentError,
        ch.chain,
        ch.network,
        ch.config.rpc
      );
    }
  });
}

<<<<<<< HEAD
async function pushDeployment<C extends Chain>(deployment: Deployment<C>,
    signSendWaitFunc: ReturnType<typeof newSignSendWaiter>,
    signerType: SignerType, evmVerify: boolean, yes: boolean, filePath?: string, gasEstimateMultiplier?: number): Promise<void> {
    const diff = diffObjects(deployment.config.local!, deployment.config.remote!, EXCLUDED_DIFF_PATHS);
    if (Object.keys(diff).length === 0) {
        return;
    }


    const canonical = deployment.manager.chain === "Stacks"? deployment.manager.address.toString() : canonicalAddress(deployment.manager);
=======
async function missingConfigs(
  deps: Partial<{ [C in Chain]: Deployment<Chain> }>,
  verbose: boolean
): Promise<Partial<{ [C in Chain]: MissingImplicitConfig }>> {
  const missingConfigs: Partial<{ [C in Chain]: MissingImplicitConfig }> = {};

  for (const [fromChain, from] of Object.entries(deps)) {
    let count = 0;
    assertChain(fromChain);

    let missing: MissingImplicitConfig = {
      managerPeers: [],
      transceiverPeers: [],
      evmChains: [],
      standardRelaying: [],
      specialRelaying: [],
      solanaWormholeTransceiver: false,
      solanaUpdateLUT: false,
    };
>>>>>>> b69df1e2

    if (chainToPlatform(fromChain) === "Solana") {
      const solanaNtt = from.ntt as SolanaNtt<Network, SolanaChains>;
      const selfWormholeTransceiver = solanaNtt.pdas
        .registeredTransceiver(new PublicKey(solanaNtt.contracts.ntt!.manager))
        .toBase58();
      const registeredSelfTransceiver = await retryWithExponentialBackoff(
        () =>
          solanaNtt.connection.getAccountInfo(
            new PublicKey(selfWormholeTransceiver)
          ),
        5,
        5000
      );
      if (registeredSelfTransceiver === null) {
        count++;
        missing.solanaWormholeTransceiver = true;
      }

      // here we just check if the LUT update function returns an instruction.
      // if it does, it means the LUT is missing or outdated.  notice that
      // we're not actually updating the LUT here, just checking if it's
      // missing, so it's ok to use the 0 pubkey as the payer.
      const updateLUT = solanaNtt.initializeOrUpdateLUT({
        payer: new PublicKey(0),
        owner: new PublicKey(0),
      });
      // check if async generator is non-empty
      if (!(await updateLUT.next()).done) {
        count++;
        missing.solanaUpdateLUT = true;
      }
    }

<<<<<<< HEAD
    const ctx = deployment.ctx;

    const signer = await getSigner(ctx, signerType, undefined, filePath);

    let txs = [];
    // we perform this last to make sure we don't accidentally lock ourselves out
    let updateOwner: ReturnType<typeof deployment.ntt.setOwner> | undefined = undefined;
    let managerUpgrade: { from: string, to: string } | undefined;
    delete diff["manager"]; // manager cannot be a diff, caused by Stacks addresses handling
    for (const k of Object.keys(diff)) {
        if (k === "version") {
            // TODO: check against existing version, and make sure no major version changes
            managerUpgrade = { from: diff[k]!.pull!, to: diff[k]!.push! };
        } else if (k === "owner") {
            const address: AccountAddress<C> = toUniversal(deployment.manager.chain, diff[k]?.push!);
            updateOwner = deployment.ntt.setOwner(address, signer.address.address);
        } else if (k === "pauser") {
            const address: AccountAddress<C> = toUniversal(deployment.manager.chain, diff[k]?.push!);
            txs.push(deployment.ntt.setPauser(address, signer.address.address));
        } else if (k === "paused") {
            if (diff[k]?.push === true) {
                txs.push(deployment.ntt.pause(signer.address.address));
            } else {
                txs.push(deployment.ntt.unpause(signer.address.address));
            }
        } else if (k === "limits") {
            const newOutbound = diff[k]?.outbound?.push;
            if (newOutbound) {
                // TODO: verify amount has correct number of decimals?
                // remove "." from string and convert to bigint
                const newOutboundBigint = BigInt(newOutbound.replace(".", ""));
                txs.push(deployment.ntt.setOutboundLimit(newOutboundBigint, signer.address.address));
            }
            const inbound = diff[k]?.inbound;
            if (inbound) {
                for (const chain of Object.keys(inbound)) {
                    assertChain(chain);
                    const newInbound = inbound[chain]?.push;
                    if (newInbound) {
                        // TODO: verify amount has correct number of decimals?
                        const newInboundBigint = BigInt(newInbound.replace(".", ""));
                        txs.push(deployment.ntt.setInboundLimit(chain, newInboundBigint, signer.address.address));
                    }
                }
            }
        } else if (k === "transceivers") {
            // TODO: refactor this nested loop stuff into separate functions at least
            // alternatively we could first recursively collect all the things
            // to do into a flattened list (with entries like
            // transceivers.wormhole.pauser), and have a top-level mapping of
            // these entries to how they should be handled
            for (const j of Object.keys(diff[k] as object)) {
                if (j === "threshold") {
                    const newThreshold = diff[k]![j]!.push;
                    if (newThreshold !== undefined) {
                        txs.push(deployment.ntt.setThreshold(newThreshold, signer.address.address));
                    }
                } else if (j === "wormhole") {
                    for (const l of Object.keys(diff[k]![j] as object)) {
                        if (l === "pauser") {
                            const newTransceiverPauser = toUniversal(deployment.manager.chain, diff[k]![j]![l]!.push!);
                            txs.push(deployment.whTransceiver.setPauser(newTransceiverPauser, signer.address.address));
                        } else {
                            console.error(`Unsupported field: ${k}.${j}.${l}`);
                            process.exit(1);
                        }
                    }
                } else {
                    console.error(`Unsupported field: ${k}.${j}`);
                    process.exit(1);

                }
            }
        } else {
            console.error(`Unsupported field: ${k}`);
            process.exit(1);
=======
    for (const [toChain, to] of Object.entries(deps)) {
      assertChain(toChain);
      if (fromChain === toChain) {
        continue;
      }
      if (verbose) {
        process.stdout.write(
          `Verifying registration for ${fromChain} -> ${toChain}......\n`
        );
      }
      const peer = await retryWithExponentialBackoff(
        () => from.ntt.getPeer(toChain),
        5,
        5000
      );
      if (peer === null) {
        const configLimit = from.config.local?.limits?.inbound?.[
          toChain
        ]?.replace(".", "");
        count++;
        missing.managerPeers.push({
          address: to.manager,
          tokenDecimals: to.decimals,
          inboundLimit: BigInt(configLimit ?? 0),
        });
      } else {
        if (
          // @ts-ignore TODO
          !Buffer.from(peer.address.address.address).equals(
            // @ts-ignore TODO
            Buffer.from(to.manager.address.address)
          )
        ) {
          console.error(`Peer address mismatch for ${fromChain} -> ${toChain}`);
>>>>>>> b69df1e2
        }
        if (peer.tokenDecimals !== to.decimals) {
          console.error(
            `Peer decimals mismatch for ${fromChain} -> ${toChain}`
          );
        }
      }

      if (chainToPlatform(fromChain) === "Evm") {
        const toIsEvm = chainToPlatform(toChain) === "Evm";
        const toIsSolana = chainToPlatform(toChain) === "Solana";
        const whTransceiver = (await from.ntt.getTransceiver(
          0
        )) as EvmNttWormholeTranceiver<Network, EvmChains>;

        if (toIsEvm) {
          const remoteToEvm = await whTransceiver.isEvmChain(toChain);
          if (!remoteToEvm) {
            count++;
            missing.evmChains.push(toChain);
          }

          const standardRelaying =
            await whTransceiver.isWormholeRelayingEnabled(toChain);
          const desiredStandardRelaying = !(
            from.config.local?.transceivers.wormhole.executor ?? false
          );
          if (standardRelaying !== desiredStandardRelaying) {
            count++;
            missing.standardRelaying.push([toChain, desiredStandardRelaying]);
          }
        } else if (toIsSolana) {
          const specialRelaying =
            await whTransceiver.isSpecialRelayingEnabled(toChain);
          const desiredSpecialRelaying = !(
            from.config.local?.transceivers.wormhole.executor ?? false
          );
          if (specialRelaying !== desiredSpecialRelaying) {
            count++;
            missing.specialRelaying.push([toChain, desiredSpecialRelaying]);
          }
        }
      }

      const transceiverPeer = await retryWithExponentialBackoff(
        () => from.whTransceiver.getPeer(toChain),
        5,
        5000
      );
      const transceiverAddress = await to.whTransceiver.getAddress();
      if (transceiverPeer === null) {
        count++;
        missing.transceiverPeers.push(transceiverAddress);
      } else {
        if (
          // @ts-ignore TODO
          !Buffer.from(transceiverPeer.address.address).equals(
            // @ts-ignore TODO
            Buffer.from(transceiverAddress.address.address)
          )
        ) {
          console.error(
            `Transceiver peer address mismatch for ${fromChain} -> ${toChain}`
          );
        }
      }
    }
    if (count > 0) {
      missingConfigs[fromChain] = missing;
    }
  }
  return missingConfigs;
}

async function pushDeployment<C extends Chain>(
  deployment: Deployment<C>,
  signSendWaitFunc: ReturnType<typeof newSignSendWaiter>,
  signerType: SignerType,
  evmVerify: boolean,
  yes: boolean,
  filePath?: string,
  gasEstimateMultiplier?: number,
  dangerouslyTransferOwnershipInOneStep?: boolean
): Promise<void> {
  const diff = diffObjects(
    deployment.config.local!,
    deployment.config.remote!,
    EXCLUDED_DIFF_PATHS
  );
  if (Object.keys(diff).length === 0) {
    return;
  }

  const canonical = canonicalAddress(deployment.manager);
  console.log(`Pushing changes to ${deployment.manager.chain} (${canonical})`);

  console.log(chalk.reset(colorizeDiff(diff)));
  if (!yes) {
    await askForConfirmation();
  }

  const ctx = deployment.ctx;

  const signer = await getSigner(ctx, signerType, undefined, filePath);

  let txs = [];
  // we perform this last to make sure we don't accidentally lock ourselves out
  let updateOwner: ReturnType<typeof deployment.ntt.setOwner> | undefined =
    undefined;
  let managerUpgrade: { from: string; to: string } | undefined;
  for (const k of Object.keys(diff)) {
    if (k === "version") {
      // TODO: check against existing version, and make sure no major version changes
      managerUpgrade = { from: diff[k]!.pull!, to: diff[k]!.push! };
    } else if (k === "owner") {
      const address: AccountAddress<C> = toUniversal(
        deployment.manager.chain,
        diff[k]?.push!
      );
      // For Solana, we need to use the low-level transfer ownership instructions
      if (chainToPlatform(deployment.manager.chain) === "Solana") {
        const solanaNtt = deployment.ntt as SolanaNtt<typeof deployment.ctx.config.network, SolanaChains>;
        const owner = new SolanaAddress(signer.address.address).unwrap();
        const newOwner = new SolanaAddress(address).unwrap();

        // Use one-step or two-step based on flag
        const ix = dangerouslyTransferOwnershipInOneStep
          ? await NTT.createTransferOwnershipOneStepUncheckedInstruction(
              solanaNtt.program,
              { owner, newOwner }
            )
          : await NTT.createTransferOwnershipInstruction(
              solanaNtt.program,
              { owner, newOwner }
            );

<<<<<<< HEAD
    for (const [chain, deployment] of Object.entries(deployments.chains)) {
        if (verbose) {
            process.stdout.write(`Fetching config for ${chain}......\n`);
        }
        assertChain(chain);
        const managerAddress: string | undefined = deployment.manager;
        if (managerAddress === undefined) {
          console.error(`manager field not found for chain ${chain}`);
          // process.exit(1);
          continue;
        }
        const [remote, ctx, ntt, decimals] = await pullChainConfig(
          network,
          { chain, address: toUniversal(chain, managerAddress) },
          {
            ...overrides,
            chains: {
              Stacks: {
                contracts: {
                  ntt: {
                    manager: managerAddress
                  }
                }
              }
            }
          }
=======
        const tx = new solanaWeb3.Transaction();
        tx.add(ix);
        tx.feePayer = owner;
        // Convert to AsyncGenerator format expected by updateOwner
        updateOwner = (async function*() {
          yield solanaNtt.createUnsignedTx(
            { transaction: tx },
            dangerouslyTransferOwnershipInOneStep
              ? "Transfer ownership (1-step)"
              : "Propose ownership transfer (2-step)"
          ) as UnsignedTransaction<any, any>;
        })();
      } else {
        updateOwner = deployment.ntt.setOwner(address, signer.address.address);
      }
    } else if (k === "pauser") {
      const address: AccountAddress<C> = toUniversal(
        deployment.manager.chain,
        diff[k]?.push!
      );
      txs.push(deployment.ntt.setPauser(address, signer.address.address));
    } else if (k === "paused") {
      if (diff[k]?.push === true) {
        txs.push(deployment.ntt.pause(signer.address.address));
      } else {
        txs.push(deployment.ntt.unpause(signer.address.address));
      }
    } else if (k === "limits") {
      const newOutbound = diff[k]?.outbound?.push;
      if (newOutbound) {
        // TODO: verify amount has correct number of decimals?
        // remove "." from string and convert to bigint
        const newOutboundBigint = BigInt(newOutbound.replace(".", ""));
        txs.push(
          deployment.ntt.setOutboundLimit(
            newOutboundBigint,
            signer.address.address
          )
>>>>>>> b69df1e2
        );
      }
      const inbound = diff[k]?.inbound;
      if (inbound) {
        for (const chain of Object.keys(inbound)) {
          assertChain(chain);
          const newInbound = inbound[chain]?.push;
          if (newInbound) {
            // TODO: verify amount has correct number of decimals?
            const newInboundBigint = BigInt(newInbound.replace(".", ""));
            txs.push(
              deployment.ntt.setInboundLimit(
                chain,
                newInboundBigint,
                signer.address.address
              )
            );
          }
        }
<<<<<<< HEAD
        deps[chain] = {
            ctx,
            ntt,
            decimals,
            manager: { chain, address: toUniversal(chain, managerAddress) },
            whTransceiver,
            config: {
                remote,
                local,
=======
      }
    } else if (k === "transceivers") {
      // TODO: refactor this nested loop stuff into separate functions at least
      // alternatively we could first recursively collect all the things
      // to do into a flattened list (with entries like
      // transceivers.wormhole.pauser), and have a top-level mapping of
      // these entries to how they should be handled
      for (const j of Object.keys(diff[k] as object)) {
        if (j === "threshold") {
          const newThreshold = diff[k]![j]!.push;
          if (newThreshold !== undefined) {
            txs.push(
              deployment.ntt.setThreshold(newThreshold, signer.address.address)
            );
          }
        } else if (j === "wormhole") {
          for (const l of Object.keys(diff[k]![j] as object)) {
            if (l === "pauser") {
              const newTransceiverPauser = toUniversal(
                deployment.manager.chain,
                diff[k]![j]![l]!.push!
              );
              txs.push(
                deployment.whTransceiver.setPauser(
                  newTransceiverPauser,
                  signer.address.address
                )
              );
            } else {
              console.error(`Unsupported field: ${k}.${j}.${l}`);
              process.exit(1);
>>>>>>> b69df1e2
            }
          }
        } else {
          console.error(`Unsupported field: ${k}.${j}`);
          process.exit(1);
        }
      }
    } else {
      console.error(`Unsupported field: ${k}`);
      process.exit(1);
    }
  }
  if (managerUpgrade) {
    await upgrade(
      managerUpgrade.from,
      managerUpgrade.to,
      deployment.ntt,
      ctx,
      signerType,
      evmVerify,
      undefined,
      undefined,
      undefined,
      gasEstimateMultiplier
    );
  }
  for (const tx of txs) {
    await signSendWaitFunc(ctx, tx, signer.signer);
  }
  if (updateOwner) {
    await signSendWaitFunc(ctx, updateOwner, signer.signer);
  }
}

<<<<<<< HEAD
async function pullChainConfig<N extends Network, C extends Chain>(
    network: N,
    manager: ChainAddress<C>,
    overrides?: WormholeConfigOverrides<N>,
): Promise<[ChainConfig, ChainContext<typeof network, C>, Ntt<typeof network, C>, number]> {
  const wh = new Wormhole(network, [solana.Platform, evm.Platform, sui.Platform, stacks.Platform], overrides);
  const ch = wh.getChain(manager.chain);
  
  const nativeManagerAddress = !!overrides?.chains?.Stacks ? overrides?.chains?.Stacks?.contracts?.ntt?.manager : canonicalAddress(manager);
    const { ntt, addresses }: { ntt: Ntt<N, C>; addresses: Partial<Ntt.Contracts>; } =
    await nttFromManager<N, C>(ch, nativeManagerAddress);
    const mode = await ntt.getMode();
    const outboundLimit = await ntt.getOutboundLimit();
    const threshold = await ntt.getThreshold();
    
    const decimals = await ntt.getTokenDecimals();
    // insert decimal point into number
    const outboundLimitDecimals = formatNumber(outboundLimit, decimals);

    const paused = await ntt.isPaused();
    const owner = await ntt.getOwner();
    const pauser = await ntt.getPauser();
    console.log(`1.4`)
    
    const version = getVersion(manager.chain, ntt);
    
    const transceiverPauser = await ntt.getTransceiver(0).then((t) => t?.getPauser() ?? null);
    
    const config: ChainConfig = {
        version,
        mode,
        paused,
        owner: owner.toString(),
        manager: nativeManagerAddress,
        token: addresses.token!,
        transceivers: {
          threshold,
          wormhole: { address: addresses.transceiver!.wormhole! },
        },
        limits: {
          outbound: outboundLimitDecimals,
          inbound: {},
        },
      };
    if (transceiverPauser) {
        config.transceivers.wormhole.pauser = transceiverPauser.toString();
    }
    if (pauser) {
        config.pauser = pauser.toString();
    }
    return [config, ch, ntt, decimals];
=======
async function pullDeployments(
  deployments: Config,
  network: Network,
  verbose: boolean
): Promise<Partial<{ [C in Chain]: Deployment<Chain> }>> {
  let deps: Partial<{ [C in Chain]: Deployment<Chain> }> = {};

  for (const [chain, deployment] of Object.entries(deployments.chains)) {
    if (verbose) {
      process.stdout.write(`Fetching config for ${chain}......\n`);
    }
    assertChain(chain);
    const managerAddress: string | undefined = deployment.manager;
    if (managerAddress === undefined) {
      console.error(`manager field not found for chain ${chain}`);
      // process.exit(1);
      continue;
    }
    const [remote, ctx, ntt, decimals] = await pullChainConfig(
      network,
      { chain, address: toUniversal(chain, managerAddress) },
      overrides
    );
    const local = deployments.chains[chain];

    // TODO: what if it's not index 0...
    // we should check that the address of this transceiver matches the
    // address in the config. currently we just assume that ix 0 is the wormhole one
    const whTransceiver = await ntt.getTransceiver(0);
    if (whTransceiver === null) {
      console.error(`Wormhole transceiver not found for ${chain}`);
      process.exit(1);
    }

    deps[chain] = {
      ctx,
      ntt,
      decimals,
      manager: { chain, address: toUniversal(chain, managerAddress) },
      whTransceiver,
      config: {
        remote,
        local,
      },
    };
  }

  const config = Object.fromEntries(
    Object.entries(deps).map(([k, v]) => [k, v.config.remote])
  );
  const ntts = Object.fromEntries(
    Object.entries(deps).map(([k, v]) => [k, v.ntt])
  );
  await pullInboundLimits(ntts, config, verbose);
  return deps;
}

async function pullChainConfig<N extends Network, C extends Chain>(
  network: N,
  manager: ChainAddress<C>,
  overrides?: WormholeConfigOverrides<N>
): Promise<
  [ChainConfig, ChainContext<typeof network, C>, Ntt<typeof network, C>, number]
> {
  const wh = new Wormhole(
    network,
    [solana.Platform, evm.Platform, sui.Platform],
    overrides
  );
  const ch = wh.getChain(manager.chain);

  const nativeManagerAddress = canonicalAddress(manager);

  const {
    ntt,
    addresses,
  }: { ntt: Ntt<N, C>; addresses: Partial<Ntt.Contracts> } =
    await nttFromManager<N, C>(ch, nativeManagerAddress);

  const mode = await ntt.getMode();
  const outboundLimit = await ntt.getOutboundLimit();
  const threshold = await ntt.getThreshold();

  const decimals = await ntt.getTokenDecimals();
  // insert decimal point into number
  const outboundLimitDecimals = formatNumber(outboundLimit, decimals);

  const paused = await ntt.isPaused();
  const owner = await ntt.getOwner();
  const pauser = await ntt.getPauser();

  const version = getVersion(manager.chain, ntt);

  const transceiverPauser = await ntt
    .getTransceiver(0)
    .then((t) => t?.getPauser() ?? null);

  const config: ChainConfig = {
    version,
    mode,
    paused,
    owner: owner.toString(),
    manager: nativeManagerAddress,
    token: addresses.token!,
    transceivers: {
      threshold,
      wormhole: { address: addresses.transceiver!.wormhole! },
    },
    limits: {
      outbound: outboundLimitDecimals,
      inbound: {},
    },
  };
  if (transceiverPauser) {
    config.transceivers.wormhole.pauser = transceiverPauser.toString();
  }
  if (pauser) {
    config.pauser = pauser.toString();
  }
  return [config, ch, ntt, decimals];
>>>>>>> b69df1e2
}

async function getImmutables<N extends Network, C extends Chain>(
  chain: C,
  ntt: Ntt<N, C>
) {
  const platform = chainToPlatform(chain);
  if (platform !== "Evm") {
    return null;
  }
  const evmNtt = ntt as EvmNtt<N, EvmChains>;
  const transceiver = (await evmNtt.getTransceiver(
    0
  )) as EvmNttWormholeTranceiver<N, EvmChains>;
  const consistencyLevel = await transceiver.transceiver.consistencyLevel();
  const wormholeRelayer = await transceiver.transceiver.wormholeRelayer();
  const specialRelayer = await transceiver.transceiver.specialRelayer();
  const gasLimit = await transceiver.transceiver.gasLimit();

  const token = await evmNtt.manager.token();
  const tokenDecimals = await evmNtt.manager.tokenDecimals();

  const whTransceiverImmutables = {
    consistencyLevel,
    wormholeRelayer,
    specialRelayer,
    gasLimit,
  };
  return {
    manager: {
      token,
      tokenDecimals,
    },
    wormholeTransceiver: whTransceiverImmutables,
  };
}

async function getPdas<N extends Network, C extends Chain>(
  chain: C,
  ntt: Ntt<N, C>
) {
  const platform = chainToPlatform(chain);
  if (platform !== "Solana") {
    return null;
  }
  const solanaNtt = ntt as SolanaNtt<N, SolanaChains>;
  const config = solanaNtt.pdas.configAccount();
  const emitter = NTT.transceiverPdas(
    solanaNtt.program.programId
  ).emitterAccount();
  const outboxRateLimit = solanaNtt.pdas.outboxRateLimitAccount();
  const tokenAuthority = solanaNtt.pdas.tokenAuthority();
  const lutAccount = solanaNtt.pdas.lutAccount();
  const lutAuthority = solanaNtt.pdas.lutAuthority();

  return {
    config,
    emitter,
    outboxRateLimit,
    tokenAuthority,
    lutAccount,
    lutAuthority,
  };
}

<<<<<<< HEAD
function getVersion<N extends Network, C extends Chain>(chain: C, ntt: Ntt<N, C>): string {
    const platform = chainToPlatform(chain);
    switch (platform) {
        case "Evm":
            return (ntt as EvmNtt<N, EvmChains>).version
        case "Solana":
            return (ntt as SolanaNtt<N, SolanaChains>).version
        case "Sui":
            // For Sui, return a default version since version property is not implemented yet
            return "dev";
        case "Stacks":
            return (ntt as StacksNtt<N, StacksChains>).version
        default:
            throw new Error("Unsupported platform");
    }
=======
function getVersion<N extends Network, C extends Chain>(
  chain: C,
  ntt: Ntt<N, C>
): string {
  const platform = chainToPlatform(chain);
  switch (platform) {
    case "Evm":
      return (ntt as EvmNtt<N, EvmChains>).version;
    case "Solana":
      return (ntt as SolanaNtt<N, SolanaChains>).version;
    case "Sui":
      // For Sui, return a default version since version property is not implemented yet
      return "dev";
    default:
      throw new Error("Unsupported platform");
  }
>>>>>>> b69df1e2
}

// TODO: there should be a more elegant way to do this, than creating a
// "dummy" NTT, then calling verifyAddresses to get the contract diff, then
// finally reconstructing the "real" NTT object from that
async function nttFromManager<N extends Network, C extends Chain>(
  ch: ChainContext<N, C>,
  nativeManagerAddress: string
): Promise<{ ntt: Ntt<N, C>; addresses: Partial<Ntt.Contracts> }> {
  const onlyManager = await ch.getProtocol("Ntt", {
    ntt: {
<<<<<<< HEAD
        manager: nativeManagerAddress,
        transceiver: {},
      }
    });
    const diff = await onlyManager.verifyAddresses();
    console.log(`$$$$$$$$$ DIFF`, diff)
    const addresses: Partial<Ntt.Contracts> = {
        manager: nativeManagerAddress,
        ...diff
    };

    // For other chains, use the standard protocol creation
    const ntt = await ch.getProtocol("Ntt", {
        ntt: addresses
    });
    return { ntt, addresses };
=======
      manager: nativeManagerAddress,
      transceiver: {},
    },
  });
  const diff = await onlyManager.verifyAddresses();

  const addresses: Partial<Ntt.Contracts> = {
    manager: nativeManagerAddress,
    ...diff,
  };

  // For other chains, use the standard protocol creation
  const ntt = await ch.getProtocol("Ntt", {
    ntt: addresses,
  });
  return { ntt, addresses };
>>>>>>> b69df1e2
}

function formatNumber(num: bigint, decimals: number) {
  if (num === 0n) {
    return "0." + "0".repeat(decimals);
  }
  const str = num.toString();
  const formatted = str.slice(0, -decimals) + "." + str.slice(-decimals);
  if (formatted.startsWith(".")) {
    return "0" + formatted;
  }
  return formatted;
}

function checkNumberFormatting(formatted: string, decimals: number): boolean {
  // check that the string has the correct number of decimals
  const parts = formatted.split(".");
  if (parts.length !== 2) {
    return false;
  }
  if (parts[1].length !== decimals) {
    return false;
  }
  return true;
}

function cargoNetworkFeature(network: Network): string {
  switch (network) {
    case "Mainnet":
      return "mainnet";
    case "Testnet":
      return "solana-devnet";
    case "Devnet":
      return "tilt-devnet";
    default:
      throw new Error("Unsupported network");
  }
}

async function askForConfirmation(
  prompt: string = "Do you want to continue?"
): Promise<void> {
  const rl = readline.createInterface({
    input: process.stdin,
    output: process.stdout,
  });
  const answer = await new Promise<string>((resolve) => {
    rl.question(`${prompt} [y/N]`, resolve);
  });
  rl.close();

  if (answer !== "y") {
    console.log("Aborting");
    process.exit(0);
  }
}

// NOTE: modifies the config object in place
// TODO: maybe introduce typestate for having pulled inbound limits?
<<<<<<< HEAD
async function pullInboundLimits(ntts: Partial<{ [C in Chain]: Ntt<Network, C> }>, config: Config["chains"], verbose: boolean) {
    for (const [c1, ntt1] of Object.entries(ntts)) {
        assertChain(c1);
        const chainConf = config[c1];
        if (!chainConf) {
            console.error(`Chain ${c1} not found in deployment`);
            process.exit(1);
        }
        const decimals = await ntt1.getTokenDecimals();
        for (const [c2, ntt2] of Object.entries(ntts)) {
            assertChain(c2);
            if (ntt1 === ntt2) {
                continue;
            }
            if (verbose) {
                process.stdout.write(`Fetching inbound limit for ${c1} -> ${c2}.......\n`);
            }
            const peer = await retryWithExponentialBackoff(() => ntt1.getPeer(c2), 5, 5000);
            if (chainConf.limits?.inbound === undefined) {
                chainConf.limits.inbound = {};
            }

            console.log(`Got peer`, peer)

            const limit = peer?.inboundLimit ?? 0n;

            chainConf.limits.inbound[c2] = formatNumber(limit, decimals)

        }
    }
}

async function patchSolanaBinary(binary: string, wormhole: string, solanaAddress: string) {
    // Ensure binary path exists
    if (!fs.existsSync(binary)) {
        console.error(`.so file not found: ${binary}`);
        process.exit(1);
    }

    // Convert addresses from base58 to Buffer
    const wormholeBuffer = new PublicKey(wormhole).toBuffer();
    const solanaAddressBuffer = new PublicKey(solanaAddress).toBuffer();

    // Read the binary file
    let binaryData = fs.readFileSync(binary);

    // Find and count occurrences of core bridge address
    let occurrences = 0;
    let searchIndex = 0;

    // Replace all occurrences of core bridge with wormhole
    searchIndex = 0;
    while (true) {
        const index = binaryData.indexOf(solanaAddressBuffer, searchIndex);
        if (index === -1) break;
        occurrences++;

        // Replace the bytes at this position
        wormholeBuffer.copy(binaryData, index);
        searchIndex = index + solanaAddressBuffer.length;
=======
async function pullInboundLimits(
  ntts: Partial<{ [C in Chain]: Ntt<Network, C> }>,
  config: Config["chains"],
  verbose: boolean
) {
  for (const [c1, ntt1] of Object.entries(ntts)) {
    assertChain(c1);
    const chainConf = config[c1];
    if (!chainConf) {
      console.error(`Chain ${c1} not found in deployment`);
      process.exit(1);
>>>>>>> b69df1e2
    }
    const decimals = await ntt1.getTokenDecimals();
    for (const [c2, ntt2] of Object.entries(ntts)) {
      assertChain(c2);
      if (ntt1 === ntt2) {
        continue;
      }
      if (verbose) {
        process.stdout.write(
          `Fetching inbound limit for ${c1} -> ${c2}.......\n`
        );
      }
      const peer = await retryWithExponentialBackoff(
        () => ntt1.getPeer(c2),
        5,
        5000
      );
      if (chainConf.limits?.inbound === undefined) {
        chainConf.limits.inbound = {};
      }

      const limit = peer?.inboundLimit ?? 0n;

      chainConf.limits.inbound[c2] = formatNumber(limit, decimals);
    }
  }
}

async function patchSolanaBinary(
  binary: string,
  wormhole: string,
  solanaAddress: string
) {
  // Ensure binary path exists
  if (!fs.existsSync(binary)) {
    console.error(`.so file not found: ${binary}`);
    process.exit(1);
  }

  // Convert addresses from base58 to Buffer
  const wormholeBuffer = new PublicKey(wormhole).toBuffer();
  const solanaAddressBuffer = new PublicKey(solanaAddress).toBuffer();

  // Read the binary file
  let binaryData = fs.readFileSync(binary);

  // Find and count occurrences of core bridge address
  let occurrences = 0;
  let searchIndex = 0;

  // Replace all occurrences of core bridge with wormhole
  searchIndex = 0;
  while (true) {
    const index = binaryData.indexOf(solanaAddressBuffer, searchIndex);
    if (index === -1) break;
    occurrences++;

    // Replace the bytes at this position
    wormholeBuffer.copy(binaryData, index);
    searchIndex = index + solanaAddressBuffer.length;
  }

  // Write the patched binary back to file
  fs.writeFileSync(binary, binaryData);

  if (occurrences > 0) {
    console.log(
      `Patched binary, replacing ${solanaAddress} with ${wormhole} in ${occurrences} places.`
    );
  }
}

async function checkSolanaBinary(
  binary: string,
  wormhole: string,
  providedProgramId: string,
  version?: string
) {
  // ensure binary path exists
  if (!fs.existsSync(binary)) {
    console.error(`.so file not found: ${binary}`);
    process.exit(1);
  }

  // convert addresses from base58 to Buffer
  const wormholeBuffer = new PublicKey(wormhole).toBuffer();
  const providedProgramIdBuffer = new PublicKey(providedProgramId).toBuffer();
  const versionBuffer = version ? Buffer.from(version, "utf8") : undefined;

  if (!searchBufferInBinary(binary, wormholeBuffer)) {
    console.error(`Wormhole address not found in binary: ${wormhole}`);
    process.exit(1);
  }
  if (!searchBufferInBinary(binary, providedProgramIdBuffer)) {
    console.error(
      `Provided program ID not found in binary: ${providedProgramId}`
    );
    process.exit(1);
  }
  if (versionBuffer && !searchBufferInBinary(binary, versionBuffer)) {
    // TODO: figure out how to search for the version string in the binary
    // console.error(`Version string not found in binary: ${version}`);
    // process.exit(1);
  }
}

// Search for a buffer pattern within a binary file using direct buffer operations
function searchBufferInBinary(
  binaryPath: string,
  searchBuffer: Buffer
): boolean {
  const binaryData = fs.readFileSync(binaryPath);
  return binaryData.indexOf(searchBuffer) !== -1;
}

function getSlowFlag(chain: Chain): string {
  return chain === "Mezo" ||
    chain === "HyperEVM" ||
    chain == "XRPLEVM" ||
    chain === "CreditCoin"
    ? "--slow"
    : "";
}

function getGasMultiplier(userMultiplier?: number): string {
  if (userMultiplier !== undefined) {
    return `--gas-estimate-multiplier ${userMultiplier}`;
  }

  return "";
}

export function ensureNttRoot(pwd: string = ".") {
  if (
    !fs.existsSync(`${pwd}/evm/foundry.toml`) ||
    !fs.existsSync(`${pwd}/solana/Anchor.toml`)
  ) {
    console.error("Run this command from the root of an NTT project.");
    process.exit(1);
  }
}

// Check Solana toolchain version against Anchor.toml requirements
function checkSolanaVersion(pwd: string): void {
  try {
    // Read required version from Anchor.toml
    const anchorToml = fs.readFileSync(`${pwd}/solana/Anchor.toml`, "utf8");
    const versionMatch = anchorToml.match(/solana_version = "(.+)"/);

    if (!versionMatch) {
      console.warn(
        chalk.yellow("Warning: Could not find solana_version in Anchor.toml")
      );
      return;
    }

    const requiredVersion = versionMatch[1];

    // Get current Solana version and detect client type
    let currentVersion: string;
    let clientType: "agave" | "solanalabs";
    try {
      const output = execSync("solana --version", {
        encoding: "utf8",
        stdio: "pipe",
      });
      const versionMatch = output.match(/solana-cli (\d+\.\d+\.\d+)/);
      if (!versionMatch) {
        console.error(chalk.red("Error: Could not parse solana CLI version"));
        process.exit(1);
      }
      currentVersion = versionMatch[1];

      // Detect client type
      if (output.includes("Agave")) {
        clientType = "agave";
      } else if (output.includes("SolanaLabs")) {
        clientType = "solanalabs";
      } else {
        // Default to agave if we can't detect
        clientType = "agave";
      }
    } catch (error) {
      console.error(
        chalk.red(
          "Error: solana CLI not found. Please install the Solana toolchain."
        )
      );
      console.error(
        chalk.yellow(
          'Install with: sh -c "$(curl -sSfL https://release.anza.xyz/stable/install)"'
        )
      );
      process.exit(1);
    }

    if (currentVersion !== requiredVersion) {
      console.log(chalk.yellow(`Solana version mismatch detected:`));
      console.log(
        chalk.yellow(`  Required: ${requiredVersion} (from Anchor.toml)`)
      );
      console.log(chalk.yellow(`  Current:  ${currentVersion}`));
      console.log(chalk.yellow(`\nSwitching to required version...`));

      // Run the appropriate version switch command
      const installCommand =
        clientType === "agave"
          ? `agave-install init ${requiredVersion}`
          : `solana-install init ${requiredVersion}`;

      try {
        execSync(installCommand, { stdio: "inherit" });
        console.log(
          chalk.green(
            `Successfully switched to Solana version ${requiredVersion}`
          )
        );
      } catch (error) {
        console.error(
          chalk.red(`Failed to switch Solana version using ${installCommand}`)
        );
        console.error(chalk.red(`Please run manually: ${installCommand}`));
        process.exit(1);
      }
    }
  } catch (error) {
    if (error instanceof Error && "code" in error && error.code === "ENOENT") {
      console.warn(chalk.yellow("Warning: Could not read Anchor.toml file"));
    } else {
      console.warn(
        chalk.yellow(
          `Warning: Failed to check Solana version: ${
            error instanceof Error ? error.message : error
          }`
        )
      );
    }
  }
}

function checkAnchorVersion(pwd: string) {
  try {
    // Read required version from Anchor.toml
    const anchorToml = fs.readFileSync(`${pwd}/solana/Anchor.toml`, "utf8");
    const versionMatch = anchorToml.match(/anchor_version = "(.+)"/);

    if (!versionMatch) {
      console.error(
        chalk.red("Error: Could not find anchor_version in Anchor.toml")
      );
      process.exit(1);
    }

    const expected = versionMatch[1];

    // Check if Anchor CLI is installed
    try {
      execSync("which anchor");
    } catch {
      console.error(
        "Anchor CLI is not installed.\nSee https://www.anchor-lang.com/docs/installation"
      );
      process.exit(1);
    }

    // Get current Anchor version
    const version = execSync("anchor --version").toString().trim();
    // version looks like "anchor-cli 0.14.0"
    const [_, v] = version.split(" ");
    if (v !== expected) {
      console.error(chalk.red(`Anchor CLI version mismatch!`));
      console.error(chalk.red(`  Required: ${expected} (from Anchor.toml)`));
      console.error(chalk.red(`  Current:  ${v}`));
      console.error(
        chalk.yellow(`\nTo fix this, install the correct version of Anchor`)
      );
      console.error(
        chalk.gray("See https://www.anchor-lang.com/docs/installation")
      );
      process.exit(1);
    }
<<<<<<< HEAD
    if (latest) {
        const available = getAvailableVersions(platform);
        console.log(`available versions: ${available}`)
        return available.sort().reverse()[0];
    } else if (ver) {
        return ver;
=======
  } catch (error) {
    if (error instanceof Error && "code" in error && error.code === "ENOENT") {
      console.error(chalk.red("Error: Could not read Anchor.toml file"));
      console.error(
        chalk.yellow(`Expected file at: ${pwd}/solana/Anchor.toml`)
      );
      process.exit(1);
>>>>>>> b69df1e2
    } else {
      throw error;
    }
  }
}

function resolveVersion(
  latest: boolean,
  ver: string | undefined,
  local: boolean,
  platform: Platform
): string | null {
  if ((latest ? 1 : 0) + (ver ? 1 : 0) + (local ? 1 : 0) !== 1) {
    console.error("Specify exactly one of --latest, --ver, or --local");
    const available = getAvailableVersions(platform);
    console.error(
      `Available versions for ${platform}:\n${available.join("\n")}`
    );
    process.exit(1);
  }
  if (latest) {
    const available = getAvailableVersions(platform);
    return available.sort().reverse()[0];
  } else if (ver) {
    return ver;
  } else {
    // local version
    return null;
  }
}

function warnLocalDeployment(yes: boolean): Promise<void> {
  if (!yes) {
    console.warn(
      chalk.yellow(
        "WARNING: You are deploying from your local working directory."
      )
    );
    console.warn(
      chalk.yellow(
        "This bypasses version control and may deploy untested changes."
      )
    );
    console.warn(
      chalk.yellow(
        "Ensure your local changes are thoroughly tested and compatible."
      )
    );
    return askForConfirmation(
      "Are you sure you want to continue with the local deployment?"
    );
  }
  return Promise.resolve();
}

function validateChain<N extends Network, C extends Chain>(
  network: N,
  chain: C
) {
  if (network === "Testnet") {
    if (chain === "Ethereum") {
      console.error(
        "Ethereum is deprecated on Testnet. Use EthereumSepolia instead."
      );
      process.exit(1);
    }
    // if on testnet, and the chain has a *Sepolia counterpart, use that instead
    if (chains.find((c) => c === `${c}Sepolia`)) {
      console.error(
        `Chain ${chain} is deprecated. Use ${chain}Sepolia instead.`
      );
      process.exit(1);
    }
  }
}

function retryWithExponentialBackoff<T>(
  fn: () => Promise<T>,
  maxRetries: number,
  delay: number
): Promise<T> {
  const backoff = (retry: number) =>
    Math.min(2 ** retry * delay, 10000) + Math.random() * 1000;
  const attempt = async (retry: number): Promise<T> => {
    try {
      return await fn();
    } catch (e) {
      if (retry >= maxRetries) {
        throw e;
      }
      const time = backoff(retry);
      await new Promise((resolve) => setTimeout(resolve, backoff(time)));
      return await attempt(retry + 1);
    }
  };
  return attempt(0);
}

function buildVerifierArgs(chain: Chain): string[] {
  const verifier = configuration.get(chain, "verifier", { reportError: true });
  const verifierType = verifier || "etherscan";

  if (verifierType === "blockscout") {
    const verifierUrl = configuration.get(chain, "verifier_url", {
      reportError: true,
    });
    if (!verifierUrl) {
      console.error(
        `verifier_url is required when using blockscout verifier for ${chain}`
      );
      process.exit(1);
    }

    return [
      "--verify",
      "--verifier",
      "blockscout",
      "--verifier-url",
      verifierUrl,
    ];
  } else if (verifierType === "sourcify") {
    const verifierUrl = configuration.get(chain, "verifier_url", {
      reportError: true,
    });
    if (!verifierUrl) {
      console.error(
        `verifier_url is required when using sourcify verifier for ${chain}`
      );
      process.exit(1);
    }

    return [
      "--verify",
      "--verifier",
      "sourcify",
      "--verifier-url",
      verifierUrl,
    ];
  } else {
    const apiKey = configuration.get(chain, "scan_api_key", {
      reportError: true,
    });
    if (!apiKey) {
      process.exit(1);
    }

    return ["--verify", "--etherscan-api-key", apiKey];
  }
}

function nttVersion(): {
  version: string;
  commit: string;
  path: string;
  remote: string;
} | null {
  const nttDir = `${process.env.HOME}/.ntt-cli`;
  try {
    const versionFile = fs.readFileSync(`${nttDir}/version`).toString().trim();
    const [commit, installPath, version, remote] = versionFile.split("\n");
    return { version, commit, path: installPath, remote };
  } catch {
    return null;
  }
}

async function checkSvmValidSplMultisig(
  connection: Connection,
  address: PublicKey,
  programId: PublicKey,
  tokenAuthority: PublicKey
): Promise<boolean> {
  let isMultisigTokenAuthority = false;
  try {
    const multisigInfo = await spl.getMultisig(
      connection,
      address,
      undefined,
      programId
    );
    if (multisigInfo.m === 1) {
      const n = multisigInfo.n;
      for (let i = 0; i < n; ++i) {
        // TODO: not sure if there's an easier way to loop through and check
        if (
          (
            multisigInfo[`signer${i + 1}` as keyof spl.Multisig] as PublicKey
          ).equals(tokenAuthority)
        ) {
          isMultisigTokenAuthority = true;
          break;
        }
      }
    }
  } catch {}
  return isMultisigTokenAuthority;
}<|MERGE_RESOLUTION|>--- conflicted
+++ resolved
@@ -5,17 +5,13 @@
 import evm from "@wormhole-foundation/sdk/platforms/evm";
 import solana from "@wormhole-foundation/sdk/platforms/solana";
 import sui from "@wormhole-foundation/sdk/platforms/sui";
-<<<<<<< HEAD
 import stacks from "@wormhole-foundation/sdk/platforms/stacks";
-import { encoding, type RpcConnection, type UnsignedTransaction, type WormholeConfigOverrides } from '@wormhole-foundation/sdk-connect';
-=======
 import {
   encoding,
   type RpcConnection,
   type UnsignedTransaction,
   type WormholeConfigOverrides,
 } from "@wormhole-foundation/sdk-connect";
->>>>>>> b69df1e2
 import { execSync } from "child_process";
 import * as myEvmSigner from "./evmsigner.js";
 
@@ -37,9 +33,6 @@
 import fs from "fs";
 import path from "path";
 import readline from "readline";
-<<<<<<< HEAD
-import { ChainContext, UniversalAddress, Wormhole, assertChain, canonicalAddress, chainToPlatform, chains, isNetwork, keccak256, networks, platforms, signSendWait, toNative, toUniversal, type AccountAddress, type Chain, type ChainAddress, type Network, type Platform, type SignAndSendSigner, type UniversalOrNative } from "@wormhole-foundation/sdk";
-=======
 import {
   ChainContext,
   UniversalAddress,
@@ -49,29 +42,26 @@
   chainToPlatform,
   chains,
   isNetwork,
+  keccak256,
   networks,
   platforms,
   signSendWait,
+  toNative,
   toUniversal,
   type AccountAddress,
   type Chain,
   type ChainAddress,
   type Network,
   type Platform,
+  type SignAndSendSigner,
+  type UniversalOrNative
 } from "@wormhole-foundation/sdk";
->>>>>>> b69df1e2
 import { Transaction } from "@mysten/sui/transactions";
 import { bcs } from "@mysten/sui/bcs";
 import "@wormhole-foundation/sdk-evm-ntt";
 import "@wormhole-foundation/sdk-solana-ntt";
 import "@wormhole-foundation/sdk-sui-ntt";
-<<<<<<< HEAD
 import "@wormhole-foundation/sdk-stacks-ntt";
-import type { Ntt, NttTransceiver } from "@wormhole-foundation/sdk-definitions-ntt";
-
-import { type SolanaChains, SolanaAddress } from "@wormhole-foundation/sdk-solana";
-=======
-import "@wormhole-foundation/sdk-definitions-ntt";
 import type {
   Ntt,
   NttTransceiver,
@@ -81,7 +71,6 @@
   type SolanaChains,
   SolanaAddress,
 } from "@wormhole-foundation/sdk-solana";
->>>>>>> b69df1e2
 import { type SuiChains } from "@wormhole-foundation/sdk-sui";
 import { registerSolanaTransceiver } from "./solanaHelpers";
 
@@ -273,43 +262,23 @@
 
 // Extended ChainAddress type for Sui deployments that includes additional metadata
 export type SuiDeploymentResult<C extends Chain> = ChainAddress<C> & {
-  adminCaps?: {
-    wormholeTransceiver?: string;
-  };
-  transceiverStateIds?: {
-    wormhole?: string;
-  };
-  packageIds?: {
-    ntt?: string;
-    nttCommon?: string;
-    wormholeTransceiver?: string;
-  };
-};
-
-<<<<<<< HEAD
+    adminCaps?: {
+        wormholeTransceiver?: string
+    },
+    transceiverStateIds?: {
+        wormhole?: string
+    },
+    packageIds?: {
+        ntt?: string,
+        nttCommon?: string,
+        wormholeTransceiver?: string
+    },
+}
+
 export type StacksDeploymentResult<C extends Chain> = ChainAddress<C> & {
   state: UniversalOrNative<C>
 }
 
-// TODO: rename
-export type ChainConfig = {
-    version: string,
-    mode: Ntt.Mode,
-    paused: boolean,
-    owner: string,
-    pauser?: string,
-    manager: string,
-    token: string,
-    transceivers: {
-        threshold: number,
-        wormhole: { address: string, pauser?: string, executor?: boolean },
-    },
-    limits: {
-        outbound: string,
-        inbound: Partial<{ [C in Chain]: string }>,
-    },
-}
-=======
 const options = {
   network: {
     alias: "n",
@@ -398,7 +367,6 @@
     choices: chains,
   },
 } as const;
->>>>>>> b69df1e2
 
 /**
  * Executes a callback with deployment scripts, optionally overriding them with version 1 scripts.
@@ -755,16 +723,10 @@
         mode = "burning";
       }
 
-<<<<<<< HEAD
-            // TODO: factor out to function to get chain context
-            const wh = new Wormhole(network, [solana.Platform, evm.Platform, sui.Platform, stacks.Platform], overrides);
-            const ch = wh.getChain(chain);
-=======
       if (!mode) {
         console.error("Mode is required (use --mode)");
         process.exit(1);
       }
->>>>>>> b69df1e2
 
       if (!token) {
         console.error("Token is required (use --token)");
@@ -809,7 +771,7 @@
       // TODO: factor out to function to get chain context
       const wh = new Wormhole(
         network,
-        [solana.Platform, evm.Platform, sui.Platform],
+        [solana.Platform, evm.Platform, sui.Platform, stacks.Platform],
         overrides
       );
       const ch = wh.getChain(chain);
@@ -1612,56 +1574,6 @@
           describe: "valid SPL Multisig address",
           type: "string",
         })
-<<<<<<< HEAD
-    .command("push",
-        "push the local configuration",
-        (yargs) => yargs
-            .option("path", options.deploymentPath)
-            .option("yes", options.yes)
-            .option("signer-type", options.signerType)
-            .option("verbose", options.verbose)
-            .option("skip-verify", options.skipVerify)
-            .option("payer", options.payer)
-            .option("skip-chain", options.skipChain)
-            .option("only-chain", options.onlyChain)
-            .option("gas-estimate-multiplier", options.gasEstimateMultiplier)
-            .example("$0 push", "Push local configuration changes to the blockchain")
-            .example("$0 push --signer-type ledger", "Push changes using a Ledger hardware wallet for signing")
-            .example("$0 push --skip-verify", "Push changes without verifying contracts on EVM chains")
-            .example("$0 push --payer <SOLANA_KEYPAIR_PATH>", "Path to the payer json file (Solana), instead of setting SOLANA_PRIVATE_KEY env variable"),
-        async (argv) => {
-          console.log(`1`)
-          const deployments: Config = loadConfig(argv["path"]);
-          const verbose = argv["verbose"];
-          const network = deployments.network as Network;
-          const deps: Partial<{ [C in Chain]: Deployment<Chain> }> = await pullDeployments(deployments, network, verbose);
-            const signerType = argv["signer-type"] as SignerType;
-            const payerPath = argv["payer"];
-            const gasEstimateMultiplier = argv["gas-estimate-multiplier"];
-            const skipChains = argv["skip-chain"] as string[] || [];
-            const onlyChains = argv["only-chain"] as string[] || [];
-            console.log(`2`)
-            const shouldSkipChain = (chain: string) => {
-              if(onlyChains.length > 0) {
-                if(!onlyChains.includes(chain)) {
-                  return true
-                }
-              }
-              if(skipChains.includes(chain)) {
-                return true
-              }
-              return false
-            }
-            const missing = await missingConfigs(deps, verbose);
-            
-            if (checkConfigErrors(deps)) {
-              console.error("There are errors in the config file. Please fix these before continuing.");
-                process.exit(1);
-            }
-              
-              console.log(`3`)
-            const nttOwnerForChain: Record<string, string | undefined> = {};
-=======
         .example(
           "$0 set-mint-authority --chain Solana --token Sol1234... --manager Sol3456... --payer <SOLANA_KEYPAIR_PATH>",
           "Set token mint authority to be the token authority address for undeployed program"
@@ -1818,7 +1730,6 @@
           process.exit(1);
         }
       }
->>>>>>> b69df1e2
 
       // verify new authority address is valid
       if (multisigTokenAuthority?.equals(tokenAuthority)) {
@@ -1828,112 +1739,6 @@
         process.exit(1);
       }
 
-<<<<<<< HEAD
-            for (const [chain, _] of Object.entries(deps)) {
-              console.log(`Looping over ${chain}`)
-                if(shouldSkipChain(chain)) {
-                    console.log(`skipping registration for chain ${chain}`)
-                    continue
-                }
-                assertChain(chain);
-                if (chainToPlatform(chain) === "Evm") {
-                    const ntt = deps[chain]!.ntt;
-                    const ctx = deps[chain]!.ctx;
-                    const signer = await getSigner(ctx, signerType, undefined, payerPath);
-                    const rpc = ctx.config.rpc;
-                    const provider = new ethers.JsonRpcProvider(rpc);
-                    // get the owner of the ntt manager
-                    const contractOwner = await ntt.getOwner();
-                    // check if the owner has data to see if it is a smart contract
-                    if(!signer.address.address.equals(contractOwner.toUniversalAddress())) {
-                        const contractCode = await provider.getCode(contractOwner.address.toString())
-                        if(contractCode.length <= 2) {
-                            console.error(`cannot update ${chain} because the configured private key does not correspond to owner ${contractOwner.address}`)
-                            continue
-                        } else {
-                            const eip165Interface = new Interface([
-                                "function supportsInterface(bytes4 interfaceId) external view returns (bool)",
-                            ] as const)
-                            const callData = eip165Interface.encodeFunctionData("supportsInterface", ["0x43412b75"])
-                            const supports = await provider.call({
-                                to: contractOwner.toString(),
-                                data: callData,
-                            })
-                            const supportsInt = parseInt(supports)
-                            if(supportsInt !== 1)  {
-                                console.error(`cannot update ${chain} because the owning contract does not implement INttOwner`)
-                                process.exit(1)
-                            }
-                            nttOwnerForChain[chain] = contractOwner.toString()
-                        }
-                    }
-                }
-            }
-            console.log(`loops 1 ended`)
-            for (const [chain, missingConfig] of Object.entries(missing)) {
-                console.log(`Looping 2 over ${chain}`)
-                if(shouldSkipChain(chain)) {
-                    console.log(`skipping registration for chain ${chain}`)
-                    continue
-                }
-                assertChain(chain);
-                const ntt = deps[chain]!.ntt;
-                const ctx = deps[chain]!.ctx;
-                const signer = await getSigner(ctx, signerType, undefined, payerPath);
-                const signSendWaitFunc = newSignSendWaiter(nttOwnerForChain[chain])
-                for (const manager of missingConfig.managerPeers) {
-                    console.log(`Setting peer ${manager.address} on ${chain}`)
-                    const tx = ntt.setPeer(manager.address, manager.tokenDecimals, manager.inboundLimit, signer.address.address)
-                    await signSendWaitFunc(ctx, tx, signer.signer)
-                }
-                for (const transceiver of missingConfig.transceiverPeers) {
-                    console.log(`Setting transceiver peer ${transceiver} on ${chain}`)
-                    const tx = ntt.setTransceiverPeer(0, transceiver, signer.address.address)
-                    await signSendWaitFunc(ctx, tx, signer.signer)
-                }
-                for (const evmChain of missingConfig.evmChains) {
-                    const tx = (await ntt.getTransceiver(0) as EvmNttWormholeTranceiver<Network, EvmChains>).setIsEvmChain(evmChain, true)
-                    await signSendWaitFunc(ctx, tx, signer.signer)
-                }
-                for (const [relayingTarget, value] of missingConfig.standardRelaying) {
-                    const tx = (await ntt.getTransceiver(0) as EvmNttWormholeTranceiver<Network, EvmChains>).setIsWormholeRelayingEnabled(relayingTarget, value)
-                    await signSendWaitFunc(ctx, tx, signer.signer)
-                }
-                for (const [relayingTarget, value] of missingConfig.specialRelaying) {
-                    const tx = (await ntt.getTransceiver(0) as EvmNttWormholeTranceiver<Network, EvmChains>).setIsSpecialRelayingEnabled(relayingTarget, value)
-                    await signSendWaitFunc(ctx, tx, signer.signer)
-                }
-                if (missingConfig.solanaWormholeTransceiver) {
-                    if (chainToPlatform(chain) !== "Solana") {
-                        console.error("Solana wormhole transceiver can only be set on Solana chains");
-                        continue;
-                    }
-                    const solanaNtt = ntt as SolanaNtt<Network, SolanaChains>;
-                    const tx = solanaNtt.registerWormholeTransceiver({
-                        payer: signer.address.address as AccountAddress<SolanaChains>,
-                        owner: signer.address.address as AccountAddress<SolanaChains>,
-                    })
-                    try {
-                        await signSendWait(ctx, tx, signer.signer)
-                    } catch (e: any) {
-                        console.error(e.logs);
-                    }
-                }
-                if (missingConfig.solanaUpdateLUT) {
-                    if (chainToPlatform(chain) !== "Solana") {
-                        console.error("Solana update LUT can only be set on Solana chains");
-                        continue;
-                    }
-                    const solanaNtt = ntt as SolanaNtt<Network, SolanaChains>;
-                    const payer = new SolanaAddress(signer.address.address).unwrap();
-                    const tx = solanaNtt.initializeOrUpdateLUT({ payer, owner: payer })
-                    try {
-                        await signSendWait(ctx, tx, signer.signer)
-                    } catch (e: any) {
-                        console.error(e.logs);
-                    }
-                }
-=======
       // verify manager is paused if already deployed
       if (solanaNtt && !(await solanaNtt.isPaused())) {
         console.error(
@@ -1967,20 +1772,11 @@
               console.error(error.message);
             } else if (error instanceof SendTransactionError) {
               console.error(error.logs);
->>>>>>> b69df1e2
             }
             process.exit(1);
           }
         }
 
-<<<<<<< HEAD
-            // pull deps again
-            const depsAfterRegistrations: Partial<{ [C in Chain]: Deployment<Chain> }> = await pullDeployments(deployments, network, verbose);
-            for (const [chain, deployment] of Object.entries(depsAfterRegistrations)) {
-                if(shouldSkipChain(chain)) {
-                    console.log(`skipping deployment for chain ${chain}`)
-                    continue
-=======
         // use lut if configured
         const luts: AddressLookupTableAccount[] = [];
         try {
@@ -1999,7 +1795,6 @@
                 {
                   currentAuthority: payerKeypair.publicKey,
                   multisigTokenAuthority,
->>>>>>> b69df1e2
                 }
               ),
             ],
@@ -2806,563 +2601,6 @@
               throw transferError;
             }
 
-<<<<<<< HEAD
-                try {
-                    // Cast to EVM NTT and call transferOwnership
-                    const evmNtt = ntt as EvmNtt<typeof network, EvmChains>;
-                    
-                    // Get the native ethers signer from the EvmNativeSigner
-                    const nativeSigner = (signer.signer as any)._signer;
-                    if (!nativeSigner || !nativeSigner.provider) {
-                        throw new Error("Failed to get native ethers signer");
-                    }
-                    
-                            const contract = evmNtt.manager.connect(nativeSigner);
-                            const tx = await contract.transferOwnership(destination);
-                            console.log(`Transaction hash: ${tx.hash}`);
-                            console.log(`Waiting for 1 confirmation...`);
-                            
-                            // 1 confirmation, 5 minute timeout
-                            await tx.wait(1, 300000);
-                            
-                            console.log(`Verifying ownership transfer...`);
-                            const newOwnerFromContract = await evmNtt.manager.owner();
-                            if (newOwnerFromContract.toLowerCase() === destination.toLowerCase()) {
-                                console.log(`✅ Ownership transferred successfully to ${destination}`);
-                            } else {
-                                console.error(`❌ Ownership transfer verification failed`);
-                                console.error(`   New owner:        ${newOwnerFromContract}`);
-                                process.exit(1);
-                            }
-                    
-                } catch (error: any) {
-                    console.error("❌ Failed to transfer ownership:", error.message);
-                    if (error.transaction) {
-                        console.error("Transaction details:", error.transaction);
-                    }
-                    process.exit(1);
-                }
-            })
-        .command("solana",
-            "Solana commands",
-        (yargs) => {
-            yargs
-                .command("key-base58 <keypair>",
-                    "print private key in base58",
-                    (yargs) => yargs
-                        .positional("keypair", {
-                            describe: "Path to keypair.json",
-                            type: "string",
-                            demandOption: true,
-                        }),
-                    (argv) => {
-                        const keypair = Keypair.fromSecretKey(new Uint8Array(JSON.parse(fs.readFileSync(argv["keypair"]).toString())));
-                        console.log(encoding.b58.encode(keypair.secretKey));
-                    })
-                .command("token-authority <programId>",
-                    "print the token authority address for a given program ID",
-                    (yargs) => yargs
-                        .positional("programId", {
-                            describe: "Program ID",
-                            type: "string",
-                            demandOption: true,
-                        }),
-                    (argv) => {
-                        const programId = new PublicKey(argv["programId"]);
-                        const tokenAuthority = NTT.pdas(programId).tokenAuthority();
-                        console.log(tokenAuthority.toBase58());
-                    })
-                .command("ata <mint> <owner> <tokenProgram>",
-                    "print the token authority address for a given program ID",
-                    (yargs) => yargs
-                        .positional("mint", {
-                            describe: "Mint address",
-                            type: "string",
-                            demandOption: true,
-                        })
-                        .positional("owner", {
-                            describe: "Owner address",
-                            type: "string",
-                            demandOption: true,
-                        })
-                        .positional("tokenProgram", {
-                            describe: "Token program ID",
-                            type: "string",
-                            choices: ["legacy", "token22"],
-                            demandOption: true,
-                        }),
-                    (argv) => {
-                        const mint = new PublicKey(argv["mint"]);
-                        const owner = new PublicKey(argv["owner"]);
-                        const tokenProgram = argv["tokenProgram"] === "legacy"
-                            ? spl.TOKEN_PROGRAM_ID
-                            : spl.TOKEN_2022_PROGRAM_ID
-                        const ata = spl.getAssociatedTokenAddressSync(mint, owner, true, tokenProgram);
-                        console.log(ata.toBase58());
-                    })
-                .command("create-spl-multisig <multisigMemberPubkey...>",
-                    "create a valid SPL Multisig (see https://github.com/wormhole-foundation/native-token-transfers/tree/main/solana#spl-multisig-support for more info)",
-                    (yargs) => yargs
-                        .positional("multisigMemberPubkey", {
-                            describe: "public keys of the members that can independently mint",
-                            type: "string",
-                            demandOption: true,
-                        })
-                        .option("manager", {
-                            describe: "Manager address",
-                            type: "string",
-                        })
-                        .option("token", {
-                            describe: "Token address",
-                            type: "string",
-                        })
-                        .option("path", options.deploymentPath)
-                        .option("yes", options.yes)
-                        .option("payer", { ...options.payer, demandOption: true })
-                        .example(
-                            "$0 solana create-spl-multisig Sol1234... --token Sol3456... --manager Sol5678... --payer <SOLANA_KEYPAIR_PATH>",
-                            "Create multisig with Sol1234... having independent mint privilege alongside NTT token-authority for undeployed program"
-                        )
-                        .example(
-                            "$0 solana create-spl-multisig Sol1234... Sol3456... Sol5678... --payer <SOLANA_KEYPAIR_PATH>",
-                            "Create multisig with Sol1234..., Sol3456..., and Sol5678... having mint privileges alongside NTT token-authority for deployed program"
-                        ),
-                    async (argv) => {
-                        const path = argv["path"];
-                        const deployments: Config = loadConfig(path);
-                        const chain: Chain = "Solana";
-                        const manager = argv["manager"];
-                        const token = argv["token"];
-                        const network = deployments.network as Network;
-
-                        if (!fs.existsSync(argv["payer"])) {
-                            console.error("Payer not found. Specify with --payer");
-                            process.exit(1);
-                        }
-                        const payerKeypair = Keypair.fromSecretKey(
-                            new Uint8Array(
-                                JSON.parse(fs.readFileSync(argv["payer"]).toString())
-                            )
-                        );
-
-                        if (!token !== !manager) {
-                            console.error(
-                                "Please provide both --token and --manager for an undeployed program"
-                            );
-                            process.exit(1);
-                        }
-
-                        const wh = new Wormhole(
-                            network,
-                            [solana.Platform, evm.Platform, stacks.Platform],
-                            overrides
-                        );
-                        const ch = wh.getChain(chain);
-                        const connection: Connection = await ch.getRpc();
-
-                        let solanaNtt: SolanaNtt<typeof network, SolanaChains> | undefined;
-                        let managerKey: PublicKey;
-                        let major: number;
-                        let tokenProgram: PublicKey;
-
-                        // program deployed so fetch token and manager addresses from deployment
-                        if (!token && !manager) {
-                            if (!(chain in deployments.chains)) {
-                                console.error(`Either provide --token and --manager flags, or ensure ${path} contains a valid ${chain} configuration`);
-                                process.exit(1);
-                            }
-                            const chainConfig = deployments.chains[chain]!;
-                            const [, , ntt] = await pullChainConfig(
-                                network,
-                                { chain, address: toUniversal(chain, chainConfig.manager) },
-                                overrides
-                            );
-                            solanaNtt = ntt as SolanaNtt<typeof network, SolanaChains>;
-                            managerKey = new PublicKey(chainConfig.manager);
-                            major = Number(solanaNtt.version.split(".")[0]);
-                            tokenProgram = (await solanaNtt.getConfig()).tokenProgram;
-                        }
-                        // default values as undeployed program
-                        else {
-                            // ensure mint is valid
-                            const tokenMint = new PublicKey(token!);
-                            const mintInfo = await connection.getAccountInfo(tokenMint);
-                            if (!mintInfo) {
-                                console.error(
-                                    `Mint ${token} not found on ${ch.chain} ${ch.network}`
-                                );
-                                process.exit(1);
-                            }
-                            spl.unpackMint(tokenMint, mintInfo, mintInfo.owner);
-
-                            solanaNtt = undefined;
-                            managerKey = new PublicKey(manager!);
-                            major = -1;
-                            tokenProgram = mintInfo.owner;
-                        }
-
-                        const tokenAuthority = NTT.pdas(managerKey).tokenAuthority();
-
-                        // check if SPL-Multisig is supported for manager version
-                        // undeployed -- assume version compatible via warning
-                        if (major === -1 && !argv["yes"]) {
-                            console.warn(
-                                chalk.yellow(
-                                    "SPL Multisig token mint authority is only supported for versions >= 3.x.x"
-                                )
-                            );
-                            console.warn(
-                                chalk.yellow(
-                                    "Ensure the program version you wish to deploy supports SPL Multisig token mint authority"
-                                )
-                            );
-                            await askForConfirmation();
-                        }
-                        // unsupported version
-                        else if (major < 3) {
-                            console.error(
-                                "SPL Multisig token mint authority is only supported for versions >= 3.x.x"
-                            );
-                            console.error(
-                                "Use 'ntt upgrade' to upgrade the NTT contract to a specific version."
-                            );
-                            process.exit(1);
-                        }
-
-                        try {
-                            // use same tokenProgram as token to create multisig
-                            const additionalMemberPubkeys = (argv["multisigMemberPubkey"] as any).map(
-                                (key: string) => new PublicKey(key)
-                            );
-                            const multisig = await spl.createMultisig(
-                                connection,
-                                payerKeypair,
-                                [
-                                    tokenAuthority,
-                                    ...additionalMemberPubkeys,
-                                ],
-                                1,
-                                undefined,
-                                { commitment: "finalized" },
-                                tokenProgram
-                            );
-                            console.log(`Valid SPL Multisig created: ${multisig.toBase58()}`);
-                        } catch (error) {
-                            if (error instanceof Error) {
-                                console.error(error.message);
-                            } else if (error instanceof SendTransactionError) {
-                                console.error(error.logs);
-                            }
-                        }
-                    })
-                .demandCommand()
-        }
-    )
-    .command("manual",
-        "Manual NTT operations",
-        (yargs) => {
-            yargs
-                .command("set-peer <peer-chain> <peer-address>",
-                    "Manually set a peer relationship between NTT deployments",
-                    (yargs) => yargs
-                        .positional("peer-chain", {
-                            describe: "Target chain to set as peer",
-                            type: "string",
-                            choices: chains,
-                            demandOption: true,
-                        })
-                        .positional("peer-address", {
-                            describe: "Universal address of the peer NTT manager",
-                            type: "string",
-                            demandOption: true,
-                        })
-                        .option("chain", {
-                            describe: "Source chain where the peer will be set",
-                            type: "string",
-                            choices: chains,
-                            demandOption: true,
-                        })
-                        .option("token-decimals", {
-                            describe: "Token decimals for the peer chain",
-                            type: "number",
-                            demandOption: true,
-                        })
-                        .option("inbound-limit", {
-                            describe: "Inbound rate limit for transfers from this peer",
-                            type: "string",
-                            demandOption: true,
-                        })
-                        .option("path", options.deploymentPath)
-                        .option("network", options.network)
-                        .option("signer-type", options.signerType)
-                        .example("$0 manual set-peer Ethereum 0x742d35Cc6634C0532925a3b8D0C85e3c4e5cBB8D --chain Sui --token-decimals 18 --inbound-limit 1000000000000000000", "Set Ethereum as peer for Sui NTT"),
-                    async (argv) => {
-                        const path = argv["path"];
-                        const deployments: Config = loadConfig(path);
-                        const sourceChain: Chain = argv["chain"];
-                        const peerChain: Chain = argv["peer-chain"];
-                        const peerAddress = argv["peer-address"];
-                        const tokenDecimals = argv["token-decimals"];
-                        const inboundLimit = BigInt(argv["inbound-limit"]);
-                        const network = argv["network"];
-                        const signerType = argv["signer-type"] as SignerType;
-
-                        // Validate network
-                        if (!isNetwork(network)) {
-                            console.error("Invalid network");
-                            process.exit(1);
-                        }
-
-                        // Validate source chain exists in deployment
-                        const sourceConfig = deployments.chains[sourceChain];
-                        if (!sourceConfig) {
-                            console.error(`Source chain ${sourceChain} not found in deployment configuration`);
-                            process.exit(1);
-                        }
-
-                        console.log(chalk.blue("🔗 Manual setPeer Operation"));
-                        console.log(`Source Chain: ${chalk.yellow(sourceChain)}`);
-                        console.log(`Peer Chain: ${chalk.yellow(peerChain)}`);
-                        console.log(`Peer Address: ${chalk.yellow(peerAddress)}`);
-                        console.log(`Token Decimals: ${chalk.yellow(tokenDecimals)}`);
-                        console.log(`Inbound Limit: ${chalk.yellow(inboundLimit.toString())}`);
-
-                        try {
-                            // Load source chain NTT configuration
-                            const sourceManager = {
-                                chain: sourceChain,
-                                address: toUniversal(sourceChain, sourceConfig.manager)
-                            };
-                            const [config, ctx, ntt] = await pullChainConfig(
-                                network,
-                                sourceManager,
-                                overrides
-                            );
-
-                            console.log(`\nSource NTT Manager: ${chalk.yellow(sourceConfig.manager)}`);
-
-                            // Create peer address object
-                            const peerChainAddress = {
-                                chain: peerChain,
-                                address: toUniversal(peerChain, peerAddress)
-                            };
-
-                            // Get signer for the source chain
-                            const signer = await getSigner(ctx, signerType);
-
-                            console.log(`Signer Address: ${chalk.yellow(signer.address.address.toString())}`);
-                            console.log("\n" + chalk.blue("Executing setPeer transaction..."));
-
-                            // Call setPeer on the NTT instance (it returns an AsyncGenerator)
-                            const setPeerTxs = ntt.setPeer(peerChainAddress, tokenDecimals, inboundLimit);
-
-                            // Create sign-send-wait function (no special owner for manual operations)
-                            const signSendWaitFunc = newSignSendWaiter(undefined);
-
-                            // Execute the transaction(s)
-
-                            try {
-                                const results = await signSendWaitFunc(ctx, setPeerTxs, signer.signer);
-
-                                // Display transaction results
-                                console.log(`Transaction Hash: ${chalk.green(results[0]?.txid || results[0] || "Transaction completed")}`);
-
-                            } catch (signSendError) {
-                                console.error("DEBUG: Error occurred in signSendWaitFunc:");
-                                console.error("DEBUG: signSendError type:", typeof signSendError);
-                                console.error("DEBUG: signSendError constructor:", signSendError?.constructor?.name);
-                                console.error("DEBUG: signSendError message:", signSendError instanceof Error ? signSendError.message : String(signSendError));
-
-                                if (signSendError instanceof Error) {
-                                    console.error("DEBUG: signSendError stack:");
-                                    console.error(signSendError.stack);
-                                }
-
-                                // Try to extract specific information about bytes.length error
-                                const errorString = String(signSendError);
-                                if (errorString.includes('bytes.length')) {
-                                    console.error("DEBUG: *** FOUND bytes.length ERROR! ***");
-                                    console.error("DEBUG: Full error string:", errorString);
-                                }
-
-                                throw signSendError;
-                            }
-
-                            console.log(chalk.green("\n✅ setPeer operation completed successfully!"));
-                            console.log(`Peer relationship established: ${sourceChain} ↔ ${peerChain}`);
-
-                        } catch (error) {
-                            console.error(chalk.red("\n❌ setPeer operation failed:"));
-                            console.error("ERROR: Main error message:", error instanceof Error ? error.message : String(error));
-
-                            // Enhanced error logging for debugging
-                            if (error instanceof Error) {
-                                console.error("ERROR: Error name:", error.name);
-                                console.error("ERROR: Error stack trace:");
-                                console.error(error.stack || "No stack trace available");
-
-                                // Check for nested errors or cause
-                                if ('cause' in error && error.cause) {
-                                    console.error("ERROR: Caused by:", error.cause);
-                                }
-                            }
-
-                            // Log the error type and constructor
-                            console.error("ERROR: Error type:", typeof error);
-                            console.error("ERROR: Error constructor:", error?.constructor?.name);
-
-                            // If it's a string or has toString, log that too
-                            if (typeof error === 'object' && error !== null) {
-                                try {
-                                    console.error("ERROR: Error as JSON:", JSON.stringify(error, null, 2));
-                                } catch (jsonError) {
-                                    console.error("ERROR: Could not stringify error object:", jsonError);
-                                }
-                            }
-
-                            process.exit(1);
-                        }
-                    })
-                .command("transfer <destination-chain> <destination-address> <amount>",
-                    "Transfer tokens via NTT to another chain",
-                    (yargs) => yargs
-                        .positional("destination-chain", {
-                            describe: "Target chain to transfer to",
-                            type: "string",
-                            choices: chains,
-                            demandOption: true,
-                        })
-                        .positional("destination-address", {
-                            describe: "Recipient address on the destination chain",
-                            type: "string",
-                            demandOption: true,
-                        })
-                        .positional("amount", {
-                            describe: "Amount to transfer (in token base units)",
-                            type: "string",
-                            demandOption: true,
-                        })
-                        .option("chain", {
-                            describe: "Source chain to transfer from",
-                            type: "string",
-                            choices: chains,
-                            demandOption: true,
-                        })
-                        .option("queue", {
-                            describe: "Queue the transfer if rate limit is exceeded",
-                            type: "boolean",
-                            default: false,
-                        })
-                        .option("path", options.deploymentPath)
-                        .option("network", options.network)
-                        .option("signer-type", options.signerType)
-                        .example("$0 manual transfer Ethereum 0x742d35Cc6634C0532925a3b8D0C85e3c4e5cBB8D 1000000000 --chain Sui", "Transfer 1 SUI to Ethereum"),
-                    async (argv) => {
-                        const path = argv["path"];
-                        const deployments: Config = loadConfig(path);
-                        const sourceChain: Chain = argv["chain"];
-                        const destinationChain: Chain = argv["destination-chain"];
-                        const destinationAddress = argv["destination-address"];
-                        const amount = BigInt(argv["amount"]);
-                        const queue = argv["queue"];
-                        const network = argv["network"];
-                        const signerType = argv["signer-type"] as SignerType;
-
-                        // Validate network
-                        if (!isNetwork(network)) {
-                            console.error("Invalid network");
-                            process.exit(1);
-                        }
-
-                        // Validate source chain exists in deployment
-                        const sourceConfig = deployments.chains[sourceChain];
-                        if (!sourceConfig) {
-                            console.error(`Source chain ${sourceChain} not found in deployment configuration`);
-                            process.exit(1);
-                        }
-
-                        console.log(chalk.blue("💰 Manual Transfer Operation"));
-                        console.log(`Source Chain: ${chalk.yellow(sourceChain)}`);
-                        console.log(`Destination Chain: ${chalk.yellow(destinationChain)}`);
-                        console.log(`Destination Address: ${chalk.yellow(destinationAddress)}`);
-                        console.log(`Amount: ${chalk.yellow(amount.toString())}`);
-                        console.log(`Queue if rate limited: ${chalk.yellow(queue.toString())}`);
-
-                        try {
-                            // Load source chain NTT configuration
-                            const sourceManager = {
-                                chain: sourceChain,
-                                address: toUniversal(sourceChain, sourceConfig.manager)
-                            };
-                            const [config, ctx, ntt] = await pullChainConfig(
-                                network,
-                                sourceManager,
-                                overrides
-                            );
-
-                            console.log(`\nSource NTT Manager: ${chalk.yellow(sourceConfig.manager)}`);
-
-                            // Create destination address object
-                            const destinationChainAddress = {
-                                chain: destinationChain,
-                                address: toUniversal(destinationChain, destinationAddress)
-                            };
-
-                            // Get signer for the source chain
-                            const signer = await getSigner(ctx, signerType);
-
-                            console.log(`Signer Address: ${chalk.yellow(signer.address.address.toString())}`);
-                            console.log("\n" + chalk.blue("Executing transfer transaction..."));
-
-                            // Call transfer on the NTT instance (it returns an AsyncGenerator)
-                            const transferTxs = ntt.transfer(
-                                signer.address.address,
-                                amount,
-                                destinationChainAddress,
-                                { queue }
-                            );
-
-                            // Create sign-send-wait function (no special owner for manual operations)
-                            const signSendWaitFunc = newSignSendWaiter(undefined);
-
-                            // Execute the transaction(s)
-
-                            try {
-                                const results = await signSendWaitFunc(ctx, transferTxs, signer.signer);
-
-                                // Display transaction results
-                                console.log(`Transaction Hash: ${chalk.green(results[0]?.txid || results[0] || "Transaction completed")}`);
-
-                            } catch (transferError) {
-                                console.error("DEBUG: Error occurred in transfer:");
-                                console.error("DEBUG: transferError:", transferError instanceof Error ? transferError.message : String(transferError));
-
-                                if (transferError instanceof Error) {
-                                    console.error("DEBUG: transferError stack:");
-                                    console.error(transferError.stack);
-                                }
-
-                                throw transferError;
-                            }
-
-                            console.log(chalk.green("\n✅ Transfer operation completed successfully!"));
-                            console.log(`Transfer sent: ${sourceChain} → ${destinationChain}`);
-                            console.log(`Amount: ${amount.toString()} tokens`);
-
-                        } catch (error) {
-                            console.error(chalk.red("\n❌ Transfer operation failed:"));
-                            console.error("ERROR: Main error message:", error instanceof Error ? error.message : String(error));
-
-                            if (error instanceof Error && error.stack) {
-                                console.error("ERROR: Error stack trace:");
-                                console.error(error.stack);
-                            }
-
-                            process.exit(1);
-                        }
-                    })
-                .demandCommand()
-=======
             console.log(
               chalk.green("\n✅ Transfer operation completed successfully!")
             );
@@ -3382,7 +2620,6 @@
 
             process.exit(1);
           }
->>>>>>> b69df1e2
         }
       )
       .demandCommand();
@@ -3832,50 +3069,6 @@
 }
 
 async function deploy<N extends Network, C extends Chain>(
-<<<<<<< HEAD
-    version: string | null,
-    mode: Ntt.Mode,
-    ch: ChainContext<N, C>,
-    token: string,
-    signerType: SignerType,
-    evmVerify: boolean,
-    yes: boolean,
-    executor: boolean,
-    solanaPayer?: string,
-    solanaProgramKeyPath?: string,
-    solanaBinaryPath?: string,
-    solanaPriorityFee?: number,
-    suiGasBudget?: number,
-    suiPackagePath?: string,
-    suiWormholeState?: string,
-    suiTreasuryCap?: string,
-    gasEstimateMultiplier?: number
-): Promise<ChainAddress<C> | SuiDeploymentResult<C>> {
-    if (version === null) {
-      console.log(`Warning local`)
-        await warnLocalDeployment(yes);
-    }
-    const platform = chainToPlatform(ch.chain);
-    const worktree = version ? createWorkTree(platform, version) : ".";
-    switch (platform) {
-        case "Evm":
-            return await deployEvm(worktree, mode, ch, token, signerType, evmVerify, executor, gasEstimateMultiplier);
-        case "Solana":
-            if (solanaPayer === undefined || !fs.existsSync(solanaPayer)) {
-                console.error("Payer not found. Specify with --payer");
-                process.exit(1);
-            }
-            const solanaCtx = ch as ChainContext<N, SolanaChains>;
-            return await deploySolana(worktree, version, mode, solanaCtx, token, solanaPayer, true, solanaProgramKeyPath, solanaBinaryPath, solanaPriorityFee) as ChainAddress<C>;
-        case "Sui":
-            const suiCtx = ch as ChainContext<N, Chain>; // TODO: Use proper SuiChains type
-            return await deploySui(worktree, version, mode, suiCtx, token, signerType, true, evmVerify, suiGasBudget, suiPackagePath, suiWormholeState, suiTreasuryCap) as any;
-        case "Stacks":
-            return await deployStacks(worktree, mode, ch, token, signerType) as ChainAddress<C>;
-        default:
-            throw new Error("Unsupported platform");
-    }
-=======
   version: string | null,
   mode: Ntt.Mode,
   ch: ChainContext<N, C>,
@@ -3947,10 +3140,17 @@
         suiWormholeState,
         suiTreasuryCap
       )) as any;
+    case "Stacks":
+      return await deployStacks(
+        worktree,
+        mode,
+        ch,
+        token,
+        signerType
+    ) as ChainAddress<C>;
     default:
       throw new Error("Unsupported platform");
   }
->>>>>>> b69df1e2
 }
 
 async function deployEvm<N extends Network, C extends Chain>(
@@ -5003,225 +4203,7 @@
           if (nttAdminCapId && transceiverStateId) {
             console.log("Registering wormhole transceiver with NTT manager...");
 
-<<<<<<< HEAD
-        } catch (deploymentError) {
-            // Restore original Move.toml files if deployment fails
-            restore();
-            throw deploymentError;
-        }
-    });
-  }
-
-async function deployStacks<N extends Network, C extends Chain>(
-  pwd: string,
-  mode: Ntt.Mode,
-  ch: ChainContext<N, C>,
-  token: string,
-  signerType: SignerType
-): Promise<StacksDeploymentResult<C>> {
-  ensureNttRoot(pwd);
-
-  const wormhole = ch.config.contracts.coreBridge
-  // console.log(pwd)
-  // console.log(mode)
-  // console.log(ch)
-  // console.log(token)
-  // console.log(signerType)
-  // console.log(`corebridge:`)
-  // console.log(ch.config.contracts.coreBridge)
-  if(!wormhole) {
-    console.error("Core bridge not found")
-    process.exit(1)
-  }
-
-  const signer = await getSigner(ch, signerType)
-  const signAndSendSigner = signer.signer as SignAndSendSigner<N,C>
-  const clientBaseUrl = process.env.STACKS_RPC_URL || (await ch.getRpc()).client.baseUrl
-  const stacksContractsDirectory = `${pwd}/stacks/src/contracts`
-  const stacksRequirementsDirectory = `${pwd}/stacks/test/requirements`
-  const deployerAddress = signer.address.address.toString()
-  console.log(`Deploying Stacks NTT from ${deployerAddress} rpc ${clientBaseUrl} ${signAndSendSigner}...`)
-
-  const traits = [
-    stacksContractsDirectory + "/transceiver-trait-v1",
-    stacksContractsDirectory + "/wormhole-transceiver-xfer-trait-v1",
-    stacksContractsDirectory + "/ntt-manager-xfer-trait-v1",
-    stacksContractsDirectory + "/ntt-manager-trait-v1",
-    stacksContractsDirectory + "/receiver-trait-v1",
-  ]
-
-  if(ch.network === "Devnet") {
-    traits.unshift(stacksRequirementsDirectory + "/sip-010-trait-ft-standard")
-  }
-
-  const nttStateContractName = "ntt-manager-state"
-  const nttManagerContractName = "ntt-manager-v1"
-  const wormholeTransceiverContractName = "wormhole-transceiver-v1"
-  const nttManagerProxyContractName = "ntt-manager-proxy-v1"
-  const tokenManagerContractName = "token-manager"
-  const bridgedTokenContractName = "bridged-token"
-
-  const nttContracts = [
-    stacksContractsDirectory + "/" + nttStateContractName,
-    stacksContractsDirectory + "/" + "wormhole-transceiver-state",
-    stacksContractsDirectory + "/" + bridgedTokenContractName,
-    stacksContractsDirectory + "/" + tokenManagerContractName,
-    stacksContractsDirectory + "/" + nttManagerContractName,
-    stacksContractsDirectory + "/" + wormholeTransceiverContractName,
-    stacksContractsDirectory + "/" + nttManagerProxyContractName,
-  ]
-
-  const replaceAddresses = (code: string, network: N) : string => {
-    if(network === "Mainnet") {
-      return code
-    } else if (network === "Testnet") {
-      return code.replaceAll(
-        "SP3FBR2AGK5H9QBDH3EEN6DF8EK8JY7RX8QJ5SVTE.sip-010-trait-ft-standard",
-        "ST3VXT52QEQPZ5246A16RFNMR1PRJ96JK6YYX37N8.sip-010-trait-ft-standard") // testnet SIP-10
-    } else if (network === "Devnet") {
-      return code.replaceAll(
-        "SP3FBR2AGK5H9QBDH3EEN6DF8EK8JY7RX8QJ5SVTE.sip-010-trait-ft-standard",
-        `${deployerAddress}.sip-010-trait-ft-standard`) // in devnet we'll deploy it ourselves
-    } else {
-      throw new Error(`Unknown network: ${network}`)
-    }
-  }
-
-  const stacksNetwork = ch.network.toLowerCase() as 'mainnet' | 'testnet' | 'devnet'
-
-  const contractsToDeploy = [...traits, ...nttContracts].map(contractPath => {
-    return {
-      name: path.basename(contractPath),
-      code: replaceAddresses(fs.readFileSync(contractPath + ".clar", "utf-8"), ch.network)
-    }
-  })
-
-  let nonce = await fetchNonce({
-    address: deployerAddress,
-    client: { baseUrl: clientBaseUrl },
-  });
-
-  console.log(`Attempting to deploy ${contractsToDeploy.length} contracts to Stacks ${ch.network}...`)
-  for(const contract of contractsToDeploy) {
-    console.log(`Deploying ${contract.name}`)
-    const deployTx = await makeContractDeploy({
-        contractName: contract.name,
-        codeBody: contract.code,
-        clarityVersion: 3,
-        senderKey: signer.source.source,
-        nonce,
-        network: stacksNetwork,
-        client: { baseUrl: clientBaseUrl },
-        postConditionMode: PostConditionMode.Allow,
-        fee: 5000000 // 5 STX TODO changeme
-      })
-
-    const broadcastResult = await broadcastTransaction({
-      transaction: deployTx,
-      network: stacksNetwork,
-      client: { baseUrl: clientBaseUrl },
-    })
-    console.log(`deleteme`, broadcastResult)
-    if ("error" in broadcastResult && broadcastResult.reason === "ContractAlreadyExists") {
-      console.log(`Contract already exists, not deploying ${contract.name}`);
-    } else {
-      console.log(`Waiting for deploy tx ${broadcastResult.txid}`)
-      await StacksPlatform.waitForTx(broadcastResult.txid, clientBaseUrl, false)
-      console.log(chalk.green(`Deployed ${contract.name}`))
-      nonce += 1n;
-    }
-  }
-
-  console.log(chalk.green(`All contracts deployed.`))
-  console.log(`Initializing NTT Manager with mode: ${mode} ...`)
-  const isLocking = mode === "locking"
-  const initializeFunction = isLocking ? "initialize-locking-mode" : "initialize-burning-mode"
-  const args = isLocking ? [Cl.principal(token)] : [
-    // TODO
-  ]
-
-  const initializeTx = await makeContractCall({
-    contractName: nttManagerContractName,
-    contractAddress: deployerAddress,
-    functionName: initializeFunction,
-    functionArgs: args,
-    senderKey: signer.source.source,
-    network: stacksNetwork,
-    client: { baseUrl: clientBaseUrl },
-    postConditionMode: PostConditionMode.Allow,
-  })
-
-  const initializeTxHash = await broadcastTransaction({
-    transaction: initializeTx,
-    network: stacksNetwork,
-    client: { baseUrl: clientBaseUrl },
-  })
-
-  console.log(`Waiting for initialize tx ${initializeTxHash.txid}`)
-  await StacksPlatform.waitForTx(initializeTxHash.txid, clientBaseUrl, false)
-
-  console.log(chalk.green(`NTT Manager initialized.`))
-
-  console.log(`Initializing transceiver ...`)
-  const initializeTransceiverTx = await makeContractCall({
-    contractName: wormholeTransceiverContractName,
-    contractAddress: deployerAddress,
-    functionName: "initialize",
-    functionArgs: [
-      Cl.principal(`${deployerAddress}.${nttManagerContractName}`),
-      isLocking ? Cl.principal(token) : Cl.principal(`${deployerAddress}.${bridgedTokenContractName}`),
-      Cl.none()
-    ],
-    senderKey: signer.source.source,
-    network: stacksNetwork,
-    client: { baseUrl: clientBaseUrl },
-    postConditionMode: PostConditionMode.Allow,
-  })
-
-  const initializeTransceiverTxHash = await broadcastTransaction({
-    transaction: initializeTransceiverTx,
-    network: stacksNetwork,
-    client: { baseUrl: clientBaseUrl },
-  })
-
-  console.log(`Waiting for initialize transceiver tx ${initializeTransceiverTxHash.txid}`)
-  await StacksPlatform.waitForTx(initializeTransceiverTxHash.txid, clientBaseUrl, false)
-
-  console.log(chalk.green(`Transceiver initialized.`))
-
-  console.log(`Setting transceiver...`)
-
-  const addTransceiverTx = await makeContractCall({
-    contractName: nttManagerContractName,
-    contractAddress: deployerAddress,
-    functionName: 'add-transceiver',
-    functionArgs: [
-      Cl.address(`${deployerAddress}.${wormholeTransceiverContractName}`)
-    ],
-    senderKey: signer.source.source,
-    network: stacksNetwork,
-    client: { baseUrl: clientBaseUrl },
-    postConditionMode: PostConditionMode.Allow,
-  })
-
-  const addTransceiverTxHash = await broadcastTransaction({
-    transaction: addTransceiverTx,
-    client: { baseUrl: clientBaseUrl },
-  })
-  
-  console.log(`Waiting for add transceiver tx ${addTransceiverTxHash.txid}`)
-  await StacksPlatform.waitForTx(addTransceiverTxHash.txid, clientBaseUrl, false)
-  console.log(chalk.green(`✅ Added transceiver to NTT manager`))
-
-  return {
-    chain: ch.chain,
-    address: toNative(ch.chain, `${deployerAddress}.ntt-manager-v1`),
-    state: toNative(ch.chain, `${deployerAddress}.ntt-manager-state`),
-  }
-}
-=======
             const registerTx = new Transaction();
->>>>>>> b69df1e2
 
             console.log(`  NTT State: ${nttStateId}`);
             console.log(`  NTT AdminCap: ${nttAdminCapId}`);
@@ -5243,27 +4225,6 @@
               ],
             });
 
-<<<<<<< HEAD
-        for (const [toChain, to] of Object.entries(deps)) {
-            assertChain(toChain);
-            if (fromChain === toChain) {
-                continue;
-            }
-            if (verbose) {
-                process.stdout.write(`Verifying registration for ${fromChain} -> ${toChain}......\n`);
-            }
-            const peer = await retryWithExponentialBackoff(() => from.ntt.getPeer(toChain), 5, 5000);
-            if (peer === null) {
-                const configLimit = from.config.local?.limits?.inbound?.[toChain]?.replace(".", "");
-                count++;
-                missing.managerPeers.push({
-                    address: toChain === "Stacks" ? {
-                      chain: toChain,
-                      address: toUniversal("Stacks", to.config.local!.manager.split(".")[0] + '.ntt-manager-state')
-                    }: to.manager,
-                    tokenDecimals: to.decimals,
-                    inboundLimit: BigInt(configLimit ?? 0),
-=======
             registerTx.setGasBudget(finalGasBudget);
 
             try {
@@ -5277,7 +4238,6 @@
                     showEffects: true,
                     showObjectChanges: true,
                   },
->>>>>>> b69df1e2
                 });
 
               if (registerResult.effects?.status?.status !== "success") {
@@ -5288,24 +4248,6 @@
                 );
               }
 
-<<<<<<< HEAD
-            const transceiverPeer = await retryWithExponentialBackoff(() => from.whTransceiver.getPeer(toChain), 5, 5000);
-            const transceiverAddress = await to.whTransceiver.getAddress();
-            
-            if (transceiverPeer === null) {
-                count++;
-                missing.transceiverPeers.push(
-                  toChain === "Stacks" ? {
-                    chain: toChain,
-                    address: new UniversalAddress(keccak256(transceiverAddress.address.toString()).toHex())
-                  } : transceiverAddress
-                );
-            } else {
-                // @ts-ignore TODO
-                if (!Buffer.from(transceiverPeer.address.address).equals(Buffer.from(transceiverAddress.address.address))) {
-                    console.error(`Transceiver peer address mismatch for ${fromChain} -> ${toChain}`);
-                }
-=======
               console.log(
                 "✅ Wormhole transceiver successfully registered with NTT manager"
               );
@@ -5318,7 +4260,6 @@
               console.warn(
                 "⚠️  Deployment completed but transceiver registration failed. You may need to register it manually."
               );
->>>>>>> b69df1e2
             }
           } else {
             console.warn(
@@ -5381,18 +4322,215 @@
   });
 }
 
-<<<<<<< HEAD
-async function pushDeployment<C extends Chain>(deployment: Deployment<C>,
-    signSendWaitFunc: ReturnType<typeof newSignSendWaiter>,
-    signerType: SignerType, evmVerify: boolean, yes: boolean, filePath?: string, gasEstimateMultiplier?: number): Promise<void> {
-    const diff = diffObjects(deployment.config.local!, deployment.config.remote!, EXCLUDED_DIFF_PATHS);
-    if (Object.keys(diff).length === 0) {
-        return;
-    }
-
-
-    const canonical = deployment.manager.chain === "Stacks"? deployment.manager.address.toString() : canonicalAddress(deployment.manager);
-=======
+
+async function deployStacks<N extends Network, C extends Chain>(
+  pwd: string,
+  mode: Ntt.Mode,
+  ch: ChainContext<N, C>,
+  token: string,
+  signerType: SignerType
+): Promise<StacksDeploymentResult<C>> {
+  ensureNttRoot(pwd);
+
+  const wormhole = ch.config.contracts.coreBridge
+  // console.log(pwd)
+  // console.log(mode)
+  // console.log(ch)
+  // console.log(token)
+  // console.log(signerType)
+  // console.log(`corebridge:`)
+  // console.log(ch.config.contracts.coreBridge)
+  if(!wormhole) {
+    console.error("Core bridge not found")
+    process.exit(1)
+  }
+
+  const signer = await getSigner(ch, signerType)
+  const signAndSendSigner = signer.signer as SignAndSendSigner<N,C>
+  const clientBaseUrl = process.env.STACKS_RPC_URL || (await ch.getRpc()).client.baseUrl
+  const stacksContractsDirectory = `${pwd}/stacks/src/contracts`
+  const stacksRequirementsDirectory = `${pwd}/stacks/test/requirements`
+  const deployerAddress = signer.address.address.toString()
+  console.log(`Deploying Stacks NTT from ${deployerAddress} rpc ${clientBaseUrl} ${signAndSendSigner}...`)
+
+  const traits = [
+    stacksContractsDirectory + "/transceiver-trait-v1",
+    stacksContractsDirectory + "/wormhole-transceiver-xfer-trait-v1",
+    stacksContractsDirectory + "/ntt-manager-xfer-trait-v1",
+    stacksContractsDirectory + "/ntt-manager-trait-v1",
+    stacksContractsDirectory + "/receiver-trait-v1",
+  ]
+
+  if(ch.network === "Devnet") {
+    traits.unshift(stacksRequirementsDirectory + "/sip-010-trait-ft-standard")
+  }
+
+  const nttStateContractName = "ntt-manager-state"
+  const nttManagerContractName = "ntt-manager-v1"
+  const wormholeTransceiverContractName = "wormhole-transceiver-v1"
+  const nttManagerProxyContractName = "ntt-manager-proxy-v1"
+  const tokenManagerContractName = "token-manager"
+  const bridgedTokenContractName = "bridged-token"
+
+  const nttContracts = [
+    stacksContractsDirectory + "/" + nttStateContractName,
+    stacksContractsDirectory + "/" + "wormhole-transceiver-state",
+    stacksContractsDirectory + "/" + bridgedTokenContractName,
+    stacksContractsDirectory + "/" + tokenManagerContractName,
+    stacksContractsDirectory + "/" + nttManagerContractName,
+    stacksContractsDirectory + "/" + wormholeTransceiverContractName,
+    stacksContractsDirectory + "/" + nttManagerProxyContractName,
+  ]
+
+  const replaceAddresses = (code: string, network: N) : string => {
+    if(network === "Mainnet") {
+      return code
+    } else if (network === "Testnet") {
+      return code.replaceAll(
+        "SP3FBR2AGK5H9QBDH3EEN6DF8EK8JY7RX8QJ5SVTE.sip-010-trait-ft-standard",
+        "ST3VXT52QEQPZ5246A16RFNMR1PRJ96JK6YYX37N8.sip-010-trait-ft-standard") // testnet SIP-10
+    } else if (network === "Devnet") {
+      return code.replaceAll(
+        "SP3FBR2AGK5H9QBDH3EEN6DF8EK8JY7RX8QJ5SVTE.sip-010-trait-ft-standard",
+        `${deployerAddress}.sip-010-trait-ft-standard`) // in devnet we'll deploy it ourselves
+    } else {
+      throw new Error(`Unknown network: ${network}`)
+    }
+  }
+
+  const stacksNetwork = ch.network.toLowerCase() as 'mainnet' | 'testnet' | 'devnet'
+
+  const contractsToDeploy = [...traits, ...nttContracts].map(contractPath => {
+    return {
+      name: path.basename(contractPath),
+      code: replaceAddresses(fs.readFileSync(contractPath + ".clar", "utf-8"), ch.network)
+    }
+  })
+
+  let nonce = await fetchNonce({
+    address: deployerAddress,
+    client: { baseUrl: clientBaseUrl },
+  });
+
+  console.log(`Attempting to deploy ${contractsToDeploy.length} contracts to Stacks ${ch.network}...`)
+  for(const contract of contractsToDeploy) {
+    console.log(`Deploying ${contract.name}`)
+    const deployTx = await makeContractDeploy({
+        contractName: contract.name,
+        codeBody: contract.code,
+        clarityVersion: 3,
+        senderKey: signer.source.source,
+        nonce,
+        network: stacksNetwork,
+        client: { baseUrl: clientBaseUrl },
+        postConditionMode: PostConditionMode.Allow,
+        fee: 5000000 // 5 STX TODO changeme
+      })
+
+    const broadcastResult = await broadcastTransaction({
+      transaction: deployTx,
+      network: stacksNetwork,
+      client: { baseUrl: clientBaseUrl },
+    })
+    console.log(`deleteme`, broadcastResult)
+    if ("error" in broadcastResult && broadcastResult.reason === "ContractAlreadyExists") {
+      console.log(`Contract already exists, not deploying ${contract.name}`);
+    } else {
+      console.log(`Waiting for deploy tx ${broadcastResult.txid}`)
+      await StacksPlatform.waitForTx(broadcastResult.txid, clientBaseUrl, false)
+      console.log(chalk.green(`Deployed ${contract.name}`))
+      nonce += 1n;
+    }
+  }
+
+  console.log(chalk.green(`All contracts deployed.`))
+  console.log(`Initializing NTT Manager with mode: ${mode} ...`)
+  const isLocking = mode === "locking"
+  const initializeFunction = isLocking ? "initialize-locking-mode" : "initialize-burning-mode"
+  const args = isLocking ? [Cl.principal(token)] : [
+    // TODO
+  ]
+
+  const initializeTx = await makeContractCall({
+    contractName: nttManagerContractName,
+    contractAddress: deployerAddress,
+    functionName: initializeFunction,
+    functionArgs: args,
+    senderKey: signer.source.source,
+    network: stacksNetwork,
+    client: { baseUrl: clientBaseUrl },
+    postConditionMode: PostConditionMode.Allow,
+  })
+
+  const initializeTxHash = await broadcastTransaction({
+    transaction: initializeTx,
+    network: stacksNetwork,
+    client: { baseUrl: clientBaseUrl },
+  })
+
+  console.log(`Waiting for initialize tx ${initializeTxHash.txid}`)
+  await StacksPlatform.waitForTx(initializeTxHash.txid, clientBaseUrl, false)
+
+  console.log(chalk.green(`NTT Manager initialized.`))
+
+  console.log(`Initializing transceiver ...`)
+  const initializeTransceiverTx = await makeContractCall({
+    contractName: wormholeTransceiverContractName,
+    contractAddress: deployerAddress,
+    functionName: "initialize",
+    functionArgs: [
+      Cl.principal(`${deployerAddress}.${nttManagerContractName}`),
+      isLocking ? Cl.principal(token) : Cl.principal(`${deployerAddress}.${bridgedTokenContractName}`),
+      Cl.none()
+    ],
+    senderKey: signer.source.source,
+    network: stacksNetwork,
+    client: { baseUrl: clientBaseUrl },
+    postConditionMode: PostConditionMode.Allow,
+  })
+
+  const initializeTransceiverTxHash = await broadcastTransaction({
+    transaction: initializeTransceiverTx,
+    network: stacksNetwork,
+    client: { baseUrl: clientBaseUrl },
+  })
+
+  console.log(`Waiting for initialize transceiver tx ${initializeTransceiverTxHash.txid}`)
+  await StacksPlatform.waitForTx(initializeTransceiverTxHash.txid, clientBaseUrl, false)
+
+  console.log(chalk.green(`Transceiver initialized.`))
+
+  console.log(`Setting transceiver...`)
+
+  const addTransceiverTx = await makeContractCall({
+    contractName: nttManagerContractName,
+    contractAddress: deployerAddress,
+    functionName: 'add-transceiver',
+    functionArgs: [
+      Cl.address(`${deployerAddress}.${wormholeTransceiverContractName}`)
+    ],
+    senderKey: signer.source.source,
+    network: stacksNetwork,
+    client: { baseUrl: clientBaseUrl },
+    postConditionMode: PostConditionMode.Allow,
+  })
+
+  const addTransceiverTxHash = await broadcastTransaction({
+    transaction: addTransceiverTx,
+    client: { baseUrl: clientBaseUrl },
+  })
+  
+  console.log(`Waiting for add transceiver tx ${addTransceiverTxHash.txid}`)
+  await StacksPlatform.waitForTx(addTransceiverTxHash.txid, clientBaseUrl, false)
+  console.log(chalk.green(`✅ Added transceiver to NTT manager`))
+
+  return {
+    chain: ch.chain,
+    address: toNative(ch.chain, `${deployerAddress}.ntt-manager-v1`),
+    state: toNative(ch.chain, `${deployerAddress}.ntt-manager-state`),
+  }
+}
+
 async function missingConfigs(
   deps: Partial<{ [C in Chain]: Deployment<Chain> }>,
   verbose: boolean
@@ -5412,7 +4550,6 @@
       solanaWormholeTransceiver: false,
       solanaUpdateLUT: false,
     };
->>>>>>> b69df1e2
 
     if (chainToPlatform(fromChain) === "Solana") {
       const solanaNtt = from.ntt as SolanaNtt<Network, SolanaChains>;
@@ -5432,22 +4569,118 @@
         missing.solanaWormholeTransceiver = true;
       }
 
-      // here we just check if the LUT update function returns an instruction.
-      // if it does, it means the LUT is missing or outdated.  notice that
-      // we're not actually updating the LUT here, just checking if it's
-      // missing, so it's ok to use the 0 pubkey as the payer.
-      const updateLUT = solanaNtt.initializeOrUpdateLUT({
-        payer: new PublicKey(0),
-        owner: new PublicKey(0),
-      });
-      // check if async generator is non-empty
-      if (!(await updateLUT.next()).done) {
-        count++;
-        missing.solanaUpdateLUT = true;
-      }
-    }
-
-<<<<<<< HEAD
+            // here we just check if the LUT update function returns an instruction.
+            // if it does, it means the LUT is missing or outdated.  notice that
+            // we're not actually updating the LUT here, just checking if it's
+            // missing, so it's ok to use the 0 pubkey as the payer.
+            const updateLUT = solanaNtt.initializeOrUpdateLUT({ payer: new PublicKey(0), owner: new PublicKey(0) });
+            // check if async generator is non-empty
+            if (!(await updateLUT.next()).done) {
+                count++;
+                missing.solanaUpdateLUT = true;
+            }
+        }
+
+        for (const [toChain, to] of Object.entries(deps)) {
+            assertChain(toChain);
+            if (fromChain === toChain) {
+                continue;
+            }
+            if (verbose) {
+                process.stdout.write(`Verifying registration for ${fromChain} -> ${toChain}......\n`);
+            }
+            const peer = await retryWithExponentialBackoff(() => from.ntt.getPeer(toChain), 5, 5000);
+            if (peer === null) {
+                const configLimit = from.config.local?.limits?.inbound?.[toChain]?.replace(".", "");
+                count++;
+                missing.managerPeers.push({
+                    address: toChain === "Stacks" ? {
+                      chain: toChain,
+                      address: toUniversal("Stacks", to.config.local!.manager.split(".")[0] + '.ntt-manager-state')
+                    }: to.manager,
+                    tokenDecimals: to.decimals,
+                    inboundLimit: BigInt(configLimit ?? 0),
+                });
+            } else {
+                // @ts-ignore TODO
+                if (!Buffer.from(peer.address.address.address).equals(Buffer.from(to.manager.address.address))) {
+                    console.error(`Peer address mismatch for ${fromChain} -> ${toChain}`);
+                }
+                if (peer.tokenDecimals !== to.decimals) {
+                    console.error(`Peer decimals mismatch for ${fromChain} -> ${toChain}`);
+                }
+            }
+
+            if (chainToPlatform(fromChain) === "Evm") {
+                const toIsEvm = chainToPlatform(toChain) === "Evm";
+                const toIsSolana = chainToPlatform(toChain) === "Solana";
+                const whTransceiver = await from.ntt.getTransceiver(0) as EvmNttWormholeTranceiver<Network, EvmChains>;
+
+                if (toIsEvm) {
+                    const remoteToEvm = await whTransceiver.isEvmChain(toChain);
+                    if (!remoteToEvm) {
+                        count++;
+                        missing.evmChains.push(toChain);
+                    }
+
+                    const standardRelaying = await whTransceiver.isWormholeRelayingEnabled(toChain);
+                    const desiredStandardRelaying = !(from.config.local?.transceivers.wormhole.executor ?? false);
+                    if (standardRelaying !== desiredStandardRelaying) {
+                        count++;
+                        missing.standardRelaying.push([toChain, desiredStandardRelaying]);
+                    }
+                } else if (toIsSolana) {
+                    const specialRelaying = await whTransceiver.isSpecialRelayingEnabled(toChain);
+                    const desiredSpecialRelaying = !(from.config.local?.transceivers.wormhole.executor ?? false);
+                    if (specialRelaying !== desiredSpecialRelaying) {
+                        count++;
+                        missing.specialRelaying.push([toChain, desiredSpecialRelaying]);
+                    }
+                }
+            }
+
+            const transceiverPeer = await retryWithExponentialBackoff(() => from.whTransceiver.getPeer(toChain), 5, 5000);
+            const transceiverAddress = await to.whTransceiver.getAddress();
+            
+            if (transceiverPeer === null) {
+                count++;
+                missing.transceiverPeers.push(
+                  toChain === "Stacks" ? {
+                    chain: toChain,
+                    address: new UniversalAddress(keccak256(transceiverAddress.address.toString()).toHex())
+                  } : transceiverAddress
+                );
+            } else {
+                // @ts-ignore TODO
+                if (!Buffer.from(transceiverPeer.address.address).equals(Buffer.from(transceiverAddress.address.address))) {
+                    console.error(`Transceiver peer address mismatch for ${fromChain} -> ${toChain}`);
+                }
+            }
+
+        }
+        if (count > 0) {
+            missingConfigs[fromChain] = missing;
+        }
+    }
+    return missingConfigs;
+}
+
+async function pushDeployment<C extends Chain>(deployment: Deployment<C>,
+    signSendWaitFunc: ReturnType<typeof newSignSendWaiter>,
+    signerType: SignerType, evmVerify: boolean, yes: boolean, filePath?: string, gasEstimateMultiplier?: number, dangerouslyTransferOwnershipInOneStep?: boolean): Promise<void> {
+    const diff = diffObjects(deployment.config.local!, deployment.config.remote!, EXCLUDED_DIFF_PATHS);
+    if (Object.keys(diff).length === 0) {
+        return;
+    }
+
+    const canonical = deployment.manager.chain === "Stacks"? deployment.manager.address.toString() : canonicalAddress(deployment.manager);
+    console.log(`Pushing changes to ${deployment.manager.chain} (${canonical})`);
+
+    console.log(chalk.reset(colorizeDiff(diff)));
+    if (!yes) {
+        await askForConfirmation();
+    }
+
     const ctx = deployment.ctx;
 
     const signer = await getSigner(ctx, signerType, undefined, filePath);
@@ -5462,37 +4695,71 @@
             // TODO: check against existing version, and make sure no major version changes
             managerUpgrade = { from: diff[k]!.pull!, to: diff[k]!.push! };
         } else if (k === "owner") {
-            const address: AccountAddress<C> = toUniversal(deployment.manager.chain, diff[k]?.push!);
+            const address: AccountAddress<C> = toUniversal(
+            deployment.manager.chain,
+            diff[k]?.push!
+          );
+          // For Solana, we need to use the low-level transfer ownership instructions
+          if (chainToPlatform(deployment.manager.chain) === "Solana") {
+            const solanaNtt = deployment.ntt as SolanaNtt<typeof deployment.ctx.config.network, SolanaChains>;
+            const owner = new SolanaAddress(signer.address.address).unwrap();
+            const newOwner = new SolanaAddress(address).unwrap();
+
+            // Use one-step or two-step based on flag
+            const ix = dangerouslyTransferOwnershipInOneStep
+              ? await NTT.createTransferOwnershipOneStepUncheckedInstruction(
+                  solanaNtt.program,
+                  { owner, newOwner }
+                )
+              : await NTT.createTransferOwnershipInstruction(
+                  solanaNtt.program,
+                  { owner, newOwner }
+                );
+
+            const tx = new solanaWeb3.Transaction();
+            tx.add(ix);
+            tx.feePayer = owner;
+            // Convert to AsyncGenerator format expected by updateOwner
+            updateOwner = (async function*() {
+              yield solanaNtt.createUnsignedTx(
+                { transaction: tx },
+                dangerouslyTransferOwnershipInOneStep
+                  ? "Transfer ownership (1-step)"
+                  : "Propose ownership transfer (2-step)"
+              ) as UnsignedTransaction<any, any>;
+            })();
+          } else {
             updateOwner = deployment.ntt.setOwner(address, signer.address.address);
-        } else if (k === "pauser") {
-            const address: AccountAddress<C> = toUniversal(deployment.manager.chain, diff[k]?.push!);
-            txs.push(deployment.ntt.setPauser(address, signer.address.address));
-        } else if (k === "paused") {
-            if (diff[k]?.push === true) {
-                txs.push(deployment.ntt.pause(signer.address.address));
-            } else {
-                txs.push(deployment.ntt.unpause(signer.address.address));
-            }
-        } else if (k === "limits") {
-            const newOutbound = diff[k]?.outbound?.push;
-            if (newOutbound) {
-                // TODO: verify amount has correct number of decimals?
-                // remove "." from string and convert to bigint
-                const newOutboundBigint = BigInt(newOutbound.replace(".", ""));
-                txs.push(deployment.ntt.setOutboundLimit(newOutboundBigint, signer.address.address));
-            }
-            const inbound = diff[k]?.inbound;
-            if (inbound) {
-                for (const chain of Object.keys(inbound)) {
-                    assertChain(chain);
-                    const newInbound = inbound[chain]?.push;
-                    if (newInbound) {
-                        // TODO: verify amount has correct number of decimals?
-                        const newInboundBigint = BigInt(newInbound.replace(".", ""));
-                        txs.push(deployment.ntt.setInboundLimit(chain, newInboundBigint, signer.address.address));
-                    }
-                }
-            }
+          }
+      } else if (k === "pauser") {
+          const address: AccountAddress<C> = toUniversal(deployment.manager.chain, diff[k]?.push!);
+          txs.push(deployment.ntt.setPauser(address, signer.address.address));
+      } else if (k === "paused") {
+          if (diff[k]?.push === true) {
+              txs.push(deployment.ntt.pause(signer.address.address));
+          } else {
+              txs.push(deployment.ntt.unpause(signer.address.address));
+          }
+      } else if (k === "limits") {
+          const newOutbound = diff[k]?.outbound?.push;
+          if (newOutbound) {
+              // TODO: verify amount has correct number of decimals?
+              // remove "." from string and convert to bigint
+              const newOutboundBigint = BigInt(newOutbound.replace(".", ""));
+              txs.push(deployment.ntt.setOutboundLimit(newOutboundBigint, signer.address.address));
+          }
+          const inbound = diff[k]?.inbound;
+          if (inbound) {
+              for (const chain of Object.keys(inbound)) {
+                  assertChain(chain);
+                  const newInbound = inbound[chain]?.push;
+                  if (newInbound) {
+                      // TODO: verify amount has correct number of decimals?
+                      const newInboundBigint = BigInt(newInbound.replace(".", ""));
+                      txs.push(deployment.ntt.setInboundLimit(chain, newInboundBigint, signer.address.address));
+                  }
+              }
+          }
         } else if (k === "transceivers") {
             // TODO: refactor this nested loop stuff into separate functions at least
             // alternatively we could first recursively collect all the things
@@ -5524,179 +4791,22 @@
         } else {
             console.error(`Unsupported field: ${k}`);
             process.exit(1);
-=======
-    for (const [toChain, to] of Object.entries(deps)) {
-      assertChain(toChain);
-      if (fromChain === toChain) {
-        continue;
-      }
-      if (verbose) {
-        process.stdout.write(
-          `Verifying registration for ${fromChain} -> ${toChain}......\n`
-        );
-      }
-      const peer = await retryWithExponentialBackoff(
-        () => from.ntt.getPeer(toChain),
-        5,
-        5000
-      );
-      if (peer === null) {
-        const configLimit = from.config.local?.limits?.inbound?.[
-          toChain
-        ]?.replace(".", "");
-        count++;
-        missing.managerPeers.push({
-          address: to.manager,
-          tokenDecimals: to.decimals,
-          inboundLimit: BigInt(configLimit ?? 0),
-        });
-      } else {
-        if (
-          // @ts-ignore TODO
-          !Buffer.from(peer.address.address.address).equals(
-            // @ts-ignore TODO
-            Buffer.from(to.manager.address.address)
-          )
-        ) {
-          console.error(`Peer address mismatch for ${fromChain} -> ${toChain}`);
->>>>>>> b69df1e2
-        }
-        if (peer.tokenDecimals !== to.decimals) {
-          console.error(
-            `Peer decimals mismatch for ${fromChain} -> ${toChain}`
-          );
-        }
-      }
-
-      if (chainToPlatform(fromChain) === "Evm") {
-        const toIsEvm = chainToPlatform(toChain) === "Evm";
-        const toIsSolana = chainToPlatform(toChain) === "Solana";
-        const whTransceiver = (await from.ntt.getTransceiver(
-          0
-        )) as EvmNttWormholeTranceiver<Network, EvmChains>;
-
-        if (toIsEvm) {
-          const remoteToEvm = await whTransceiver.isEvmChain(toChain);
-          if (!remoteToEvm) {
-            count++;
-            missing.evmChains.push(toChain);
-          }
-
-          const standardRelaying =
-            await whTransceiver.isWormholeRelayingEnabled(toChain);
-          const desiredStandardRelaying = !(
-            from.config.local?.transceivers.wormhole.executor ?? false
-          );
-          if (standardRelaying !== desiredStandardRelaying) {
-            count++;
-            missing.standardRelaying.push([toChain, desiredStandardRelaying]);
-          }
-        } else if (toIsSolana) {
-          const specialRelaying =
-            await whTransceiver.isSpecialRelayingEnabled(toChain);
-          const desiredSpecialRelaying = !(
-            from.config.local?.transceivers.wormhole.executor ?? false
-          );
-          if (specialRelaying !== desiredSpecialRelaying) {
-            count++;
-            missing.specialRelaying.push([toChain, desiredSpecialRelaying]);
-          }
-        }
-      }
-
-      const transceiverPeer = await retryWithExponentialBackoff(
-        () => from.whTransceiver.getPeer(toChain),
-        5,
-        5000
-      );
-      const transceiverAddress = await to.whTransceiver.getAddress();
-      if (transceiverPeer === null) {
-        count++;
-        missing.transceiverPeers.push(transceiverAddress);
-      } else {
-        if (
-          // @ts-ignore TODO
-          !Buffer.from(transceiverPeer.address.address).equals(
-            // @ts-ignore TODO
-            Buffer.from(transceiverAddress.address.address)
-          )
-        ) {
-          console.error(
-            `Transceiver peer address mismatch for ${fromChain} -> ${toChain}`
-          );
-        }
-      }
-    }
-    if (count > 0) {
-      missingConfigs[fromChain] = missing;
-    }
-  }
-  return missingConfigs;
+        }
+    }
+    if (managerUpgrade) {
+        await upgrade(managerUpgrade.from, managerUpgrade.to, deployment.ntt, ctx, signerType, evmVerify, undefined, undefined, undefined, gasEstimateMultiplier);
+    }
+    for (const tx of txs) {
+        await signSendWaitFunc(ctx, tx, signer.signer)
+    }
+    if (updateOwner) {
+        await signSendWaitFunc(ctx, updateOwner, signer.signer)
+    }
 }
 
-async function pushDeployment<C extends Chain>(
-  deployment: Deployment<C>,
-  signSendWaitFunc: ReturnType<typeof newSignSendWaiter>,
-  signerType: SignerType,
-  evmVerify: boolean,
-  yes: boolean,
-  filePath?: string,
-  gasEstimateMultiplier?: number,
-  dangerouslyTransferOwnershipInOneStep?: boolean
-): Promise<void> {
-  const diff = diffObjects(
-    deployment.config.local!,
-    deployment.config.remote!,
-    EXCLUDED_DIFF_PATHS
-  );
-  if (Object.keys(diff).length === 0) {
-    return;
-  }
-
-  const canonical = canonicalAddress(deployment.manager);
-  console.log(`Pushing changes to ${deployment.manager.chain} (${canonical})`);
-
-  console.log(chalk.reset(colorizeDiff(diff)));
-  if (!yes) {
-    await askForConfirmation();
-  }
-
-  const ctx = deployment.ctx;
-
-  const signer = await getSigner(ctx, signerType, undefined, filePath);
-
-  let txs = [];
-  // we perform this last to make sure we don't accidentally lock ourselves out
-  let updateOwner: ReturnType<typeof deployment.ntt.setOwner> | undefined =
-    undefined;
-  let managerUpgrade: { from: string; to: string } | undefined;
-  for (const k of Object.keys(diff)) {
-    if (k === "version") {
-      // TODO: check against existing version, and make sure no major version changes
-      managerUpgrade = { from: diff[k]!.pull!, to: diff[k]!.push! };
-    } else if (k === "owner") {
-      const address: AccountAddress<C> = toUniversal(
-        deployment.manager.chain,
-        diff[k]?.push!
-      );
-      // For Solana, we need to use the low-level transfer ownership instructions
-      if (chainToPlatform(deployment.manager.chain) === "Solana") {
-        const solanaNtt = deployment.ntt as SolanaNtt<typeof deployment.ctx.config.network, SolanaChains>;
-        const owner = new SolanaAddress(signer.address.address).unwrap();
-        const newOwner = new SolanaAddress(address).unwrap();
-
-        // Use one-step or two-step based on flag
-        const ix = dangerouslyTransferOwnershipInOneStep
-          ? await NTT.createTransferOwnershipOneStepUncheckedInstruction(
-              solanaNtt.program,
-              { owner, newOwner }
-            )
-          : await NTT.createTransferOwnershipInstruction(
-              solanaNtt.program,
-              { owner, newOwner }
-            );
-
-<<<<<<< HEAD
+async function pullDeployments(deployments: Config, network: Network, verbose: boolean): Promise<Partial<{ [C in Chain]: Deployment<Chain> }>> {
+    let deps: Partial<{ [C in Chain]: Deployment<Chain> }> = {};
+
     for (const [chain, deployment] of Object.entries(deployments.chains)) {
         if (verbose) {
             process.stdout.write(`Fetching config for ${chain}......\n`);
@@ -5723,143 +4833,41 @@
               }
             }
           }
-=======
-        const tx = new solanaWeb3.Transaction();
-        tx.add(ix);
-        tx.feePayer = owner;
-        // Convert to AsyncGenerator format expected by updateOwner
-        updateOwner = (async function*() {
-          yield solanaNtt.createUnsignedTx(
-            { transaction: tx },
-            dangerouslyTransferOwnershipInOneStep
-              ? "Transfer ownership (1-step)"
-              : "Propose ownership transfer (2-step)"
-          ) as UnsignedTransaction<any, any>;
-        })();
-      } else {
-        updateOwner = deployment.ntt.setOwner(address, signer.address.address);
-      }
-    } else if (k === "pauser") {
-      const address: AccountAddress<C> = toUniversal(
-        deployment.manager.chain,
-        diff[k]?.push!
-      );
-      txs.push(deployment.ntt.setPauser(address, signer.address.address));
-    } else if (k === "paused") {
-      if (diff[k]?.push === true) {
-        txs.push(deployment.ntt.pause(signer.address.address));
-      } else {
-        txs.push(deployment.ntt.unpause(signer.address.address));
-      }
-    } else if (k === "limits") {
-      const newOutbound = diff[k]?.outbound?.push;
-      if (newOutbound) {
-        // TODO: verify amount has correct number of decimals?
-        // remove "." from string and convert to bigint
-        const newOutboundBigint = BigInt(newOutbound.replace(".", ""));
-        txs.push(
-          deployment.ntt.setOutboundLimit(
-            newOutboundBigint,
-            signer.address.address
-          )
->>>>>>> b69df1e2
-        );
-      }
-      const inbound = diff[k]?.inbound;
-      if (inbound) {
-        for (const chain of Object.keys(inbound)) {
-          assertChain(chain);
-          const newInbound = inbound[chain]?.push;
-          if (newInbound) {
-            // TODO: verify amount has correct number of decimals?
-            const newInboundBigint = BigInt(newInbound.replace(".", ""));
-            txs.push(
-              deployment.ntt.setInboundLimit(
-                chain,
-                newInboundBigint,
-                signer.address.address
-              )
-            );
-          }
-        }
-<<<<<<< HEAD
-        deps[chain] = {
-            ctx,
-            ntt,
-            decimals,
-            manager: { chain, address: toUniversal(chain, managerAddress) },
-            whTransceiver,
-            config: {
-                remote,
-                local,
-=======
-      }
-    } else if (k === "transceivers") {
-      // TODO: refactor this nested loop stuff into separate functions at least
-      // alternatively we could first recursively collect all the things
-      // to do into a flattened list (with entries like
-      // transceivers.wormhole.pauser), and have a top-level mapping of
-      // these entries to how they should be handled
-      for (const j of Object.keys(diff[k] as object)) {
-        if (j === "threshold") {
-          const newThreshold = diff[k]![j]!.push;
-          if (newThreshold !== undefined) {
-            txs.push(
-              deployment.ntt.setThreshold(newThreshold, signer.address.address)
-            );
-          }
-        } else if (j === "wormhole") {
-          for (const l of Object.keys(diff[k]![j] as object)) {
-            if (l === "pauser") {
-              const newTransceiverPauser = toUniversal(
-                deployment.manager.chain,
-                diff[k]![j]![l]!.push!
-              );
-              txs.push(
-                deployment.whTransceiver.setPauser(
-                  newTransceiverPauser,
-                  signer.address.address
-                )
-              );
-            } else {
-              console.error(`Unsupported field: ${k}.${j}.${l}`);
-              process.exit(1);
->>>>>>> b69df1e2
-            }
-          }
-        } else {
-          console.error(`Unsupported field: ${k}.${j}`);
-          process.exit(1);
-        }
-      }
-    } else {
-      console.error(`Unsupported field: ${k}`);
+        )
+    const local = deployments.chains[chain];
+
+    // TODO: what if it's not index 0...
+    // we should check that the address of this transceiver matches the
+    // address in the config. currently we just assume that ix 0 is the wormhole one
+    const whTransceiver = await ntt.getTransceiver(0);
+    if (whTransceiver === null) {
+      console.error(`Wormhole transceiver not found for ${chain}`);
       process.exit(1);
     }
-  }
-  if (managerUpgrade) {
-    await upgrade(
-      managerUpgrade.from,
-      managerUpgrade.to,
-      deployment.ntt,
+
+    deps[chain] = {
       ctx,
-      signerType,
-      evmVerify,
-      undefined,
-      undefined,
-      undefined,
-      gasEstimateMultiplier
-    );
-  }
-  for (const tx of txs) {
-    await signSendWaitFunc(ctx, tx, signer.signer);
-  }
-  if (updateOwner) {
-    await signSendWaitFunc(ctx, updateOwner, signer.signer);
-  }
+      ntt,
+      decimals,
+      manager: { chain, address: toUniversal(chain, managerAddress) },
+      whTransceiver,
+      config: {
+        remote,
+        local,
+      },
+    };
+  }
+
+  const config = Object.fromEntries(
+    Object.entries(deps).map(([k, v]) => [k, v.config.remote])
+  );
+  const ntts = Object.fromEntries(
+    Object.entries(deps).map(([k, v]) => [k, v.ntt])
+  );
+  await pullInboundLimits(ntts, config, verbose);
+  return deps;
 }
 
-<<<<<<< HEAD
 async function pullChainConfig<N extends Network, C extends Chain>(
     network: N,
     manager: ChainAddress<C>,
@@ -5911,128 +4919,6 @@
         config.pauser = pauser.toString();
     }
     return [config, ch, ntt, decimals];
-=======
-async function pullDeployments(
-  deployments: Config,
-  network: Network,
-  verbose: boolean
-): Promise<Partial<{ [C in Chain]: Deployment<Chain> }>> {
-  let deps: Partial<{ [C in Chain]: Deployment<Chain> }> = {};
-
-  for (const [chain, deployment] of Object.entries(deployments.chains)) {
-    if (verbose) {
-      process.stdout.write(`Fetching config for ${chain}......\n`);
-    }
-    assertChain(chain);
-    const managerAddress: string | undefined = deployment.manager;
-    if (managerAddress === undefined) {
-      console.error(`manager field not found for chain ${chain}`);
-      // process.exit(1);
-      continue;
-    }
-    const [remote, ctx, ntt, decimals] = await pullChainConfig(
-      network,
-      { chain, address: toUniversal(chain, managerAddress) },
-      overrides
-    );
-    const local = deployments.chains[chain];
-
-    // TODO: what if it's not index 0...
-    // we should check that the address of this transceiver matches the
-    // address in the config. currently we just assume that ix 0 is the wormhole one
-    const whTransceiver = await ntt.getTransceiver(0);
-    if (whTransceiver === null) {
-      console.error(`Wormhole transceiver not found for ${chain}`);
-      process.exit(1);
-    }
-
-    deps[chain] = {
-      ctx,
-      ntt,
-      decimals,
-      manager: { chain, address: toUniversal(chain, managerAddress) },
-      whTransceiver,
-      config: {
-        remote,
-        local,
-      },
-    };
-  }
-
-  const config = Object.fromEntries(
-    Object.entries(deps).map(([k, v]) => [k, v.config.remote])
-  );
-  const ntts = Object.fromEntries(
-    Object.entries(deps).map(([k, v]) => [k, v.ntt])
-  );
-  await pullInboundLimits(ntts, config, verbose);
-  return deps;
-}
-
-async function pullChainConfig<N extends Network, C extends Chain>(
-  network: N,
-  manager: ChainAddress<C>,
-  overrides?: WormholeConfigOverrides<N>
-): Promise<
-  [ChainConfig, ChainContext<typeof network, C>, Ntt<typeof network, C>, number]
-> {
-  const wh = new Wormhole(
-    network,
-    [solana.Platform, evm.Platform, sui.Platform],
-    overrides
-  );
-  const ch = wh.getChain(manager.chain);
-
-  const nativeManagerAddress = canonicalAddress(manager);
-
-  const {
-    ntt,
-    addresses,
-  }: { ntt: Ntt<N, C>; addresses: Partial<Ntt.Contracts> } =
-    await nttFromManager<N, C>(ch, nativeManagerAddress);
-
-  const mode = await ntt.getMode();
-  const outboundLimit = await ntt.getOutboundLimit();
-  const threshold = await ntt.getThreshold();
-
-  const decimals = await ntt.getTokenDecimals();
-  // insert decimal point into number
-  const outboundLimitDecimals = formatNumber(outboundLimit, decimals);
-
-  const paused = await ntt.isPaused();
-  const owner = await ntt.getOwner();
-  const pauser = await ntt.getPauser();
-
-  const version = getVersion(manager.chain, ntt);
-
-  const transceiverPauser = await ntt
-    .getTransceiver(0)
-    .then((t) => t?.getPauser() ?? null);
-
-  const config: ChainConfig = {
-    version,
-    mode,
-    paused,
-    owner: owner.toString(),
-    manager: nativeManagerAddress,
-    token: addresses.token!,
-    transceivers: {
-      threshold,
-      wormhole: { address: addresses.transceiver!.wormhole! },
-    },
-    limits: {
-      outbound: outboundLimitDecimals,
-      inbound: {},
-    },
-  };
-  if (transceiverPauser) {
-    config.transceivers.wormhole.pauser = transceiverPauser.toString();
-  }
-  if (pauser) {
-    config.pauser = pauser.toString();
-  }
-  return [config, ch, ntt, decimals];
->>>>>>> b69df1e2
 }
 
 async function getImmutables<N extends Network, C extends Chain>(
@@ -6098,23 +4984,6 @@
   };
 }
 
-<<<<<<< HEAD
-function getVersion<N extends Network, C extends Chain>(chain: C, ntt: Ntt<N, C>): string {
-    const platform = chainToPlatform(chain);
-    switch (platform) {
-        case "Evm":
-            return (ntt as EvmNtt<N, EvmChains>).version
-        case "Solana":
-            return (ntt as SolanaNtt<N, SolanaChains>).version
-        case "Sui":
-            // For Sui, return a default version since version property is not implemented yet
-            return "dev";
-        case "Stacks":
-            return (ntt as StacksNtt<N, StacksChains>).version
-        default:
-            throw new Error("Unsupported platform");
-    }
-=======
 function getVersion<N extends Network, C extends Chain>(
   chain: C,
   ntt: Ntt<N, C>
@@ -6128,10 +4997,11 @@
     case "Sui":
       // For Sui, return a default version since version property is not implemented yet
       return "dev";
+    case "Stacks":
+      return (ntt as StacksNtt<N, StacksChains>).version;
     default:
       throw new Error("Unsupported platform");
   }
->>>>>>> b69df1e2
 }
 
 // TODO: there should be a more elegant way to do this, than creating a
@@ -6143,24 +5013,6 @@
 ): Promise<{ ntt: Ntt<N, C>; addresses: Partial<Ntt.Contracts> }> {
   const onlyManager = await ch.getProtocol("Ntt", {
     ntt: {
-<<<<<<< HEAD
-        manager: nativeManagerAddress,
-        transceiver: {},
-      }
-    });
-    const diff = await onlyManager.verifyAddresses();
-    console.log(`$$$$$$$$$ DIFF`, diff)
-    const addresses: Partial<Ntt.Contracts> = {
-        manager: nativeManagerAddress,
-        ...diff
-    };
-
-    // For other chains, use the standard protocol creation
-    const ntt = await ch.getProtocol("Ntt", {
-        ntt: addresses
-    });
-    return { ntt, addresses };
-=======
       manager: nativeManagerAddress,
       transceiver: {},
     },
@@ -6177,7 +5029,6 @@
     ntt: addresses,
   });
   return { ntt, addresses };
->>>>>>> b69df1e2
 }
 
 function formatNumber(num: bigint, decimals: number) {
@@ -6237,68 +5088,6 @@
 
 // NOTE: modifies the config object in place
 // TODO: maybe introduce typestate for having pulled inbound limits?
-<<<<<<< HEAD
-async function pullInboundLimits(ntts: Partial<{ [C in Chain]: Ntt<Network, C> }>, config: Config["chains"], verbose: boolean) {
-    for (const [c1, ntt1] of Object.entries(ntts)) {
-        assertChain(c1);
-        const chainConf = config[c1];
-        if (!chainConf) {
-            console.error(`Chain ${c1} not found in deployment`);
-            process.exit(1);
-        }
-        const decimals = await ntt1.getTokenDecimals();
-        for (const [c2, ntt2] of Object.entries(ntts)) {
-            assertChain(c2);
-            if (ntt1 === ntt2) {
-                continue;
-            }
-            if (verbose) {
-                process.stdout.write(`Fetching inbound limit for ${c1} -> ${c2}.......\n`);
-            }
-            const peer = await retryWithExponentialBackoff(() => ntt1.getPeer(c2), 5, 5000);
-            if (chainConf.limits?.inbound === undefined) {
-                chainConf.limits.inbound = {};
-            }
-
-            console.log(`Got peer`, peer)
-
-            const limit = peer?.inboundLimit ?? 0n;
-
-            chainConf.limits.inbound[c2] = formatNumber(limit, decimals)
-
-        }
-    }
-}
-
-async function patchSolanaBinary(binary: string, wormhole: string, solanaAddress: string) {
-    // Ensure binary path exists
-    if (!fs.existsSync(binary)) {
-        console.error(`.so file not found: ${binary}`);
-        process.exit(1);
-    }
-
-    // Convert addresses from base58 to Buffer
-    const wormholeBuffer = new PublicKey(wormhole).toBuffer();
-    const solanaAddressBuffer = new PublicKey(solanaAddress).toBuffer();
-
-    // Read the binary file
-    let binaryData = fs.readFileSync(binary);
-
-    // Find and count occurrences of core bridge address
-    let occurrences = 0;
-    let searchIndex = 0;
-
-    // Replace all occurrences of core bridge with wormhole
-    searchIndex = 0;
-    while (true) {
-        const index = binaryData.indexOf(solanaAddressBuffer, searchIndex);
-        if (index === -1) break;
-        occurrences++;
-
-        // Replace the bytes at this position
-        wormholeBuffer.copy(binaryData, index);
-        searchIndex = index + solanaAddressBuffer.length;
-=======
 async function pullInboundLimits(
   ntts: Partial<{ [C in Chain]: Ntt<Network, C> }>,
   config: Config["chains"],
@@ -6310,7 +5099,6 @@
     if (!chainConf) {
       console.error(`Chain ${c1} not found in deployment`);
       process.exit(1);
->>>>>>> b69df1e2
     }
     const decimals = await ntt1.getTokenDecimals();
     for (const [c2, ntt2] of Object.entries(ntts)) {
@@ -6592,14 +5380,6 @@
       );
       process.exit(1);
     }
-<<<<<<< HEAD
-    if (latest) {
-        const available = getAvailableVersions(platform);
-        console.log(`available versions: ${available}`)
-        return available.sort().reverse()[0];
-    } else if (ver) {
-        return ver;
-=======
   } catch (error) {
     if (error instanceof Error && "code" in error && error.code === "ENOENT") {
       console.error(chalk.red("Error: Could not read Anchor.toml file"));
@@ -6607,7 +5387,6 @@
         chalk.yellow(`Expected file at: ${pwd}/solana/Anchor.toml`)
       );
       process.exit(1);
->>>>>>> b69df1e2
     } else {
       throw error;
     }
