{
  "$schema": "https://json.schemastore.org/package.json",
  "name": "@wormhole-foundation/ntt-cli",
<<<<<<< HEAD
  "version": "2.0.0",
=======
  "version": "1.2.0",
  "module": "src/index.ts",
>>>>>>> b4aa0e34
  "type": "module",
  "scripts": {
    "prepublish": "npm run build",
    "build": "rollup -c"
  },
  "files": [
    "dist",
    "./bin.cjs"
  ],
  "bin": "./bin.cjs",
  "main": "./dist/index.cjs",
  "types": "./dist/index.d.ts",
  "exports": {
    "types": "./dist/index.d.ts",
    "import": "./dist/index.js",
    "require": "./dist/index.cjs"
  },
  "devDependencies": {
    "@biomejs/biome": "1.9.4",
    "@rollup/plugin-json": "^6.1.0",
    "@rollup/plugin-node-resolve": "^16.0.1",
    "@rollup/plugin-typescript": "^12.1.2",
    "@types/bun": "latest",
    "@types/yargs": "^17.0.32",
    "rollup": "^4.20.0",
    "rollup-plugin-string-import": "^1.2.5",
    "typescript": "^5.0.0"
  },
  "dependencies": {
    "@solana/spl-token": "^0.4.13",
    "@solana/web3.js": "^1.98.2",
    "@wormhole-foundation/sdk": "1.14.2",
    "@wormhole-foundation/sdk-connect": "1.14.2",
    "@wormhole-foundation/sdk-definitions-ntt": "0.5.0",
    "@wormhole-foundation/sdk-evm-ntt": "0.5.0",
    "@wormhole-foundation/sdk-solana": "1.14.2",
    "@wormhole-foundation/sdk-solana-ntt": "0.5.0",
    "chalk": "^5.3.0",
    "ethers": "^6.14.1",
    "yargs": "^17.7.2"
  }
}<|MERGE_RESOLUTION|>--- conflicted
+++ resolved
@@ -1,12 +1,8 @@
 {
   "$schema": "https://json.schemastore.org/package.json",
   "name": "@wormhole-foundation/ntt-cli",
-<<<<<<< HEAD
   "version": "2.0.0",
-=======
-  "version": "1.2.0",
   "module": "src/index.ts",
->>>>>>> b4aa0e34
   "type": "module",
   "scripts": {
     "prepublish": "npm run build",
